--- conflicted
+++ resolved
@@ -18,13 +18,8 @@
     GiveBackCard(#[from] GiveBackCardError),
     #[error(transparent)]
     DrawCard(#[from] DrawCardError),
-<<<<<<< HEAD
     #[error(transparent)]
     FireCharacter(#[from] FireCharacterError),
-    #[error(transparent)]
-    SelectableCharacters(#[from] SelectableCharactersError),
-=======
->>>>>>> b0e6aa84
     #[error("Player count should be between 4 and 7, {0} is invalid")]
     InvalidPlayerCount(u8),
     #[error("Player index {0} is invalid")]
