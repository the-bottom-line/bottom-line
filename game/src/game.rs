//! This is where the game logic, excluding the player-specific logic, is located.

use either::Either;
use serde::{Deserialize, Serialize};

use std::{
    collections::{HashMap, HashSet},
    path::Path,
    sync::Arc,
    vec,
};

use crate::{cards::GameData, errors::*, player::*, utility::serde_asset_liability};

/// Cash each player starts with
pub const STARTING_GOLD: u8 = 1;

/// Amount of assets required to end the game
pub const ASSETS_FOR_END_OF_GAME: usize = 6;

/// The event card type
#[derive(Debug, Clone, Serialize, Deserialize, PartialEq)]
pub struct Event {
    /// The title of the event
    pub title: String,
    /// A narration of the event which describes what happens
    pub description: String,
    /// A set of colors that gain gold because of this event
    pub plus_gold: HashSet<Color>,
    /// A set of colors that lose gold because of this event
    pub minus_gold: HashSet<Color>,
    /// A character that skips their turn because of this event
    pub skip_turn: Option<Character>,
}

/// A representation of the market condition for a specific color. It can either be
/// 1. Up: (+)
/// 2. Zero: ( )
/// 3. Minus: (-)
///
/// NOTE: The default state is `Zero`, which is also the case when parsing with serde.
#[derive(Debug, Copy, Clone, Default, Serialize, Deserialize, PartialEq)]
pub enum MarketCondition {
    /// The market for this color is up
    #[serde(rename = "up")]
    Plus,
    /// The market for this color is down
    #[serde(rename = "down")]
    Minus,
    /// The market for this color is neutral
    #[default]
    #[serde(other)]
    Zero,
}

/// The market card type
#[derive(Debug, Clone, Default, Serialize, Deserialize, PartialEq)]
pub struct Market {
    /// The title of the market
    pub title: String,
    /// The rfr value of the market
    pub rfr: u8,
    /// The mrp value of the market
    pub mrp: u8,
    /// The market condition for yellow
    #[serde(rename = "Yellow", default)]
    pub yellow: MarketCondition,
    /// The market condition for blue
    #[serde(rename = "Blue", default)]
    pub blue: MarketCondition,
    /// The market condition for green
    #[serde(rename = "Green", default)]
    pub green: MarketCondition,
    /// The market condition for purple
    #[serde(rename = "Purple", default)]
    pub purple: MarketCondition,
    /// The market condition for red
    #[serde(rename = "Red", default)]
    pub red: MarketCondition,
    /// A url which points to the front of this market card in the assets folder
    pub image_front_url: String,
    /// A url which points to the back of a market card in the assets folder
    pub image_back_url: Arc<String>,
}

impl Market {
    /// Gets the market condition for a specific color
    pub fn color_condition(&self, color: Color) -> MarketCondition {
        match color {
            Color::Red => self.red,
            Color::Green => self.green,
            Color::Purple => self.purple,
            Color::Yellow => self.yellow,
            Color::Blue => self.blue,
        }
    }
}

/// A wrapper struct around `Vec<T>` which allows for easy interaction with it as a deck of cards.
#[derive(Debug, Clone, Serialize, Deserialize, PartialEq)]
pub struct Deck<T> {
    /// The back url of the particular deck
    #[serde(rename = "card_image_back_url")]
    pub image_back_url: Arc<String>,
    /// The list of actual cards
    #[serde(rename = "card_list")]
    pub deck: Vec<T>,
}

impl<T> Deck<T> {
    /// Creates a new `Deck<T>` based on a `Vec<T>`
    pub fn new(deck: Vec<T>) -> Self {
        Self {
            deck,
            image_back_url: String::new().into(),
        }
    }

    /// Returns the number of elements in the deck, also referred to as its 'length'.
    pub fn len(&self) -> usize {
        self.deck.len()
    }

    /// Returns true if the deck contains no elements.
    pub fn is_empty(&self) -> bool {
        self.deck.is_empty()
    }

    // TODO: think of way to make this not unwrap. Maybe keep a copy of the deck as backup to
    // reshuffle?
    /// Draws a new card from the deck
    ///
    /// NOTE: This function panics if no more cards are in the deck. Playing 6 rounds with 7 players
    /// where each player draws one liability per turn comes out to 56 out of 60 cards, so decks
    /// are not supposed to run out in regular games.
    pub fn draw(&mut self) -> T {
        self.deck.pop().unwrap()
    }

    /// Puts back a card on the bottom of the deck
    pub fn put_back(&mut self, card: T) {
        self.deck.insert(0, card);
    }

    /// Randomly reshuffles the deck
    #[cfg(feature = "shuffle")]
    pub fn shuffle(&mut self) {
        use rand::seq::SliceRandom;

        let mut rng = rand::rng();
        self.deck.shuffle(&mut rng);
    }
}

impl<T> Default for Deck<T> {
    fn default() -> Self {
        Self {
            deck: Default::default(),
            image_back_url: Default::default(),
        }
    }
}

/// Contains information when picking cards. One gets a list of pickable characters as
/// well as a possible closed character if the player requesting it is the chairman.
#[derive(Debug, Clone, Serialize, Deserialize)]
pub struct PickableCharacters {
    /// List of pickable characters
    characters: Vec<Character>,
    /// Possible closed character only shown to the chairman
    closed_character: Option<Character>,
}

/// Used for keeping track of selectable characters in the selecting characters phase.
#[derive(Debug, Clone, Serialize, Deserialize, PartialEq)]
pub struct ObtainingCharacters {
    /// The amount of players in the game
    player_count: usize,
    /// The index of the next player who should draw
    draw_idx: usize,
    /// The id of the chairman represented as `usize`
    chairman_id: usize,
    /// A deck containing all available characters
    available_characters: Deck<Character>,
    /// A list of open characters, the length of which depends on how many players are in the game
    open_characters: Vec<Character>,
    /// The closed character
    closed_character: Character,
}

impl ObtainingCharacters {
    /// Creates a new instance based on the player count and the chairman id.
    pub fn new(player_count: usize, chairman_id: PlayerId) -> Result<Self, GameError> {
        let open_character_count = match player_count {
            4 => 2,
            5 => 1,
            6 | 7 => 0,
            c => return Err(GameError::InvalidPlayerCount(c as u8)),
        };

        let mut available_characters = Deck::new(Character::CHARACTERS.to_vec());
        #[cfg(feature = "shuffle")]
        {
            available_characters.shuffle();

            let ceo_pos = available_characters
                .deck
                .iter()
                .position(|c| *c == Character::CEO)
                .unwrap();

            // Get CEO out of the first `open_character_count` positions
            if (0..open_character_count).contains(&ceo_pos) {
                let ceo_insert =
                    rand::random_range(open_character_count..(available_characters.len() - 1));
                debug_assert_eq!(available_characters.deck.remove(ceo_pos), Character::CEO);
                available_characters.deck.insert(ceo_insert, Character::CEO);
            }
            // CEO is now out of bottom positions of the deck (start of list) but we want it out
            // of the top of the deck (end of list)
            available_characters.deck.reverse();
        }

        let open_characters = (0..open_character_count)
            .map(|_| available_characters.draw())
            .collect();
        let closed_character = available_characters.draw();

        Ok(ObtainingCharacters {
            player_count,
            draw_idx: 0,
            chairman_id: chairman_id.into(),
            available_characters,
            open_characters,
            closed_character,
        })
    }

    /// Looks one step ahead and gets the next instance of `PickableCharacters`. This may error if
    /// every player has selected a character
    pub fn peek(&self) -> Result<PickableCharacters, SelectingCharactersError> {
        match self.draw_idx {
            0 => Ok(PickableCharacters {
                characters: self.available_characters.deck.to_vec(),
                closed_character: Some(self.closed_character),
            }),
            n if n < self.player_count - 1 => Ok(PickableCharacters {
                characters: self.available_characters.deck.to_vec(),
                closed_character: None,
            }),
            n if n == self.player_count - 1 => Ok(PickableCharacters {
                characters: self
                    .available_characters
                    .deck
                    .iter()
                    .cloned()
                    .chain([self.closed_character])
                    .collect(),
                closed_character: None,
            }),
            _ => Err(SelectingCharactersError::NotPickingCharacters),
        }
    }

    /// Attempts to select a character for a particular player.
    pub fn pick(&mut self, character: Character) -> Result<(), SelectingCharactersError> {
        match self.peek() {
            Ok(PickableCharacters { mut characters, .. }) => {
                match characters.iter().position(|&c| c == character) {
                    Some(i) => {
                        characters.remove(i);
                        self.draw_idx += 1;
                        self.available_characters.deck = characters;
                        Ok(())
                    }
                    None => Err(SelectingCharactersError::UnavailableCharacter),
                }
            }
            Err(e) => Err(e),
        }
    }

    /// Gets the index of the currently selecting player
    pub fn applies_to_player(&self) -> usize {
        (self.draw_idx + self.chairman_id) % self.player_count
    }

    /// Gets a list of open characters
    pub fn open_characters(&self) -> &[Character] {
        &self.open_characters
    }
}

/// Data used when someone buys a new asset and a market change is triggered
#[derive(Debug, Clone, Serialize, Deserialize)]
pub struct MarketChange {
    /// A list of events encountered in search for a market card
    pub events: Vec<Event>,
    /// The new market card
    pub new_market: Market,
}

/// Data used when someone plays a card
#[derive(Debug, Clone, Serialize, Deserialize)]
pub struct PlayerPlayedCard {
    /// The market change data if the market actually changes
    pub market: Option<MarketChange>,
    /// The card that was played
    #[serde(with = "serde_asset_liability::value")]
    pub used_card: Either<Asset, Liability>,
}

/// Data used when a turn ends
#[derive(Debug, Clone, Serialize, Deserialize)]
pub struct TurnEnded {
    /// The next player, if they exist
    pub next_player: Option<PlayerId>,
    /// Whether or not the game has ended
    pub game_ended: bool,
}

/// Wrapper struct around `Vec<P>` to make interacting with them as players internally much easier.
#[derive(Debug, Clone, PartialEq)]
pub struct Players<P>(Vec<P>);

impl<P> Players<P> {
    /// Create a new `Players<P>` based on a `Vec<P>`
    ///
    /// Examples
    ///
    /// ```
    /// # use game::game::Players;
    /// let p: Players<u8> = Players::new(vec![1, 2, 3]);
    pub fn new(players: Vec<P>) -> Self {
        Self(players)
    }

    /// Returns the number of players in the list, also referred to as its 'length'.
    ///
    /// Examples
    ///
    /// ```
    /// # use game::game::Players;
    /// let p = Players::new(vec![1, 2, 3]);
    /// assert_eq!(p.len(), 3);
    /// ```
    pub fn len(&self) -> usize {
        self.0.len()
    }

    /// Returns true if the list contains no elements.
    ///
    /// Examples
    ///
    /// ```
    /// # use game::game::Players;
    /// let p: Players<u8> = Players::default();
    /// assert!(p.is_empty());
    ///
    /// let p2 = Players::new(vec![1]);
    /// assert!(!p2.is_empty());
    /// ```
    pub fn is_empty(&self) -> bool {
        self.0.is_empty()
    }

    /// Get a reference to a player based on a specific `PlayerId`. Note that the players are in
    /// order, so id 0 refers to the player at index 0 and so on.
    ///
    /// # Examples
    ///
    /// ```
    /// # use game::{game::Players, player::PlayerId};
    /// let players = Players::new(vec![1, 2, 3]);
    /// let id = PlayerId(2);
    ///
    /// let player = players.player(id);
    /// assert_eq!(player, Ok(&3));
    /// ```
    pub fn player(&self, id: PlayerId) -> Result<&P, GameError> {
        self.0
            .get(usize::from(id))
            .ok_or(GameError::InvalidPlayerIndex(id.0))
    }

    /// Get a mutable reference to a player based on a specific `PlayerId`. Note that the players
    /// are in order, so id 0 refers to the player at index 0 and so on.
    ///
    /// # Examples
    ///
    /// ```
    /// # use game::{game::Players, player::PlayerId};
    /// let mut players = Players::new(vec![1, 2, 3]);
    /// let id = PlayerId(2);
    ///
    /// if let Ok(mut player) = players.player_mut(id) {
    ///     *player = 10;
    /// }
    /// assert_eq!(players, Players::new(vec![1, 2, 10]));
    /// ```
    pub fn player_mut(&mut self, id: PlayerId) -> Result<&mut P, GameError> {
        self.0
            .get_mut(usize::from(id))
            .ok_or(GameError::InvalidPlayerIndex(id.0))
    }

    /// Gets a slice of all players in the list
    ///
    /// # Examples
    ///
    /// ```
    /// # use game::game::Players;
    /// let players = Players::new(vec![1, 2, 3]);
    /// assert_eq!(players.players(), &[1, 2, 3]);
    pub fn players(&self) -> &[P] {
        &self.0
    }

    /// Gets a mutable slice of all players in the list
    ///
    /// # Examples
    ///
    /// ```
    /// # use game::game::Players;
    /// let mut players = Players::new(vec![1, 2, 3]);
    /// let refs = players.players_mut();
    /// refs[2] = 10;
    /// assert_eq!(players.players_mut(), &[1, 2, 10]);
    pub fn players_mut(&mut self) -> &mut [P] {
        &mut self.0
    }

    /// Wrapper around `slice::get_disjoint_mut()` which returns mutable references to many indices
    /// at once.
    ///
    /// # Examples
    ///
    /// ```
    /// # use game::game::Players;
    /// let mut players = Players::new(vec![1, 2, 3]);
    /// if let Ok([a, b]) = players.get_disjoint_mut([1, 2]) {
    ///     *a = 10;
    ///     *b = 20;
    /// }
    /// assert_eq!(players, Players::new(vec![1, 10, 20]));
    /// ```
    pub fn get_disjoint_mut<const N: usize>(
        &mut self,
        indices: [usize; N],
    ) -> Result<[&mut P; N], std::slice::GetDisjointMutError> {
        self.0.get_disjoint_mut(indices)
    }
}

impl<P> Default for Players<P> {
    fn default() -> Self {
        Self(Default::default())
    }
}

/// The core state representation of The Bottom Line.
/// It has four internal states:
/// 1. Lobby  ([`Lobby`])
/// 2. Selecting Characters ([`SelectingCharacters`])
/// 3. Round ([`Round`])
/// 4. Results ([`Results`])
#[derive(Debug, Clone, PartialEq)]
pub enum GameState {
    /// Lobby state of the game. In this state players can freely join and leave the game
    Lobby(Lobby),
    /// Selecting characters state of the game. In this state each player can select a character,
    /// after which the game starts
    SelectingCharacters(SelectingCharacters),
    /// Round state of the game. In this state each player plays their turn, which includes drawing
    /// cards, playing assets and liabilities and using their character ability
    Round(Round),
    /// Results state of the game. In this state players can see how they did compared to everyone
    /// else
    Results(Results),
}

impl GameState {
    /// Creates a new instance of the game. The game starts in lobby state.
    ///
    /// # Examples
    ///
    /// ```
    /// # use game::game::{GameState, Lobby};
    /// let game = GameState::new();
    /// assert_eq!(game, GameState::Lobby(Lobby::default()));
    /// ```
    pub fn new() -> Self {
        Self::default()
    }

    /// Tries to get a `&`[`Lobby`] state. Returns an error if the game is not in a lobby state.
    ///
    /// # Examples
    ///
    /// ```
    /// # use game::game::{GameState, Lobby};
    /// let game = GameState::Lobby(Lobby::default());
    /// assert_eq!(game.lobby(), Ok(&Lobby::default()));
    /// ```
    pub fn lobby(&self) -> Result<&Lobby, GameError> {
        match self {
            Self::Lobby(l) => Ok(l),
            _ => Err(GameError::NotLobbyState),
        }
    }

    /// Tries to get a `&mut`[`Lobby`] state. Returns an error if the game is not in a lobby state.
    ///
    /// # Examples
    ///
    /// ```
    /// # use game::game::{GameState, Lobby};
    /// let mut game = GameState::Lobby(Lobby::default());
    /// assert_eq!(game.lobby_mut(), Ok(&mut Lobby::default()));
    /// ```
    pub fn lobby_mut(&mut self) -> Result<&mut Lobby, GameError> {
        match self {
            Self::Lobby(l) => Ok(l),
            _ => Err(GameError::NotLobbyState),
        }
    }

    /// Tries to get a `&`[`SelectingCharacters`] state. Returns an error if the game is not in a
    /// selecting characters state.
    ///
    /// # Examples
    ///
    /// ```
    /// # use game::{errors::GameError, game::{GameState, Lobby}};
    /// let game = GameState::Lobby(Lobby::default());
    /// assert_eq!(game.selecting_characters(), Err(GameError::NotSelectingCharactersState));
    /// ```
    pub fn selecting_characters(&self) -> Result<&SelectingCharacters, GameError> {
        match self {
            Self::SelectingCharacters(s) => Ok(s),
            _ => Err(GameError::NotSelectingCharactersState),
        }
    }

    /// Tries to get a `&mut`[`SelectingCharacters`] state. Returns an error if the game is not in a
    /// selecting characters state.
    ///
    /// # Examples
    ///
    /// ```
    /// # use game::{errors::GameError, game::{GameState, Lobby}};
    /// let mut game = GameState::Lobby(Lobby::default());
    /// assert_eq!(game.selecting_characters_mut(), Err(GameError::NotSelectingCharactersState));
    /// ```
    pub fn selecting_characters_mut(&mut self) -> Result<&mut SelectingCharacters, GameError> {
        match self {
            Self::SelectingCharacters(s) => Ok(s),
            _ => Err(GameError::NotSelectingCharactersState),
        }
    }

    /// Tries to get a `&`[`Round`] state. Returns an error if the game is not in a round state.
    ///
    /// # Examples
    ///
    /// ```
    /// # use game::{errors::GameError, game::{GameState, Lobby}};
    /// let game = GameState::Lobby(Lobby::default());
    /// assert_eq!(game.round(), Err(GameError::NotRoundState));
    /// ```
    pub fn round(&self) -> Result<&Round, GameError> {
        match self {
            Self::Round(r) => Ok(r),
            _ => Err(GameError::NotRoundState),
        }
    }

    /// Tries to get a `&mut`[`Round`] state. Returns an error if the game is not in a round state.
    ///
    /// # Examples
    ///
    /// ```
    /// # use game::{errors::GameError, game::{GameState, Lobby}};
    /// let mut game = GameState::Lobby(Lobby::default());
    /// assert_eq!(game.round_mut(), Err(GameError::NotRoundState));
    /// ```
    pub fn round_mut(&mut self) -> Result<&mut Round, GameError> {
        match self {
            Self::Round(r) => Ok(r),
            _ => Err(GameError::NotRoundState),
        }
    }

    /// Tries to get a `&`[`Results`] state. Returns an error if the game is not in a results state.
    ///
    /// # Examples
    ///
    /// ```
    /// # use game::{errors::GameError, game::{GameState, Lobby}};
    /// let game = GameState::Lobby(Lobby::default());
    /// assert_eq!(game.results(), Err(GameError::NotResultsState));
    pub fn results(&self) -> Result<&Results, GameError> {
        match self {
            Self::Results(r) => Ok(r),
            _ => Err(GameError::NotResultsState),
        }
    }

    /// Tries to get a `&mut`[`Results`] state. Returns an error if the game is not in a results
    /// state.
    ///
    /// # Examples
    ///
    /// ```
    /// # use game::{errors::GameError, game::{GameState, Lobby}};
    /// let mut game = GameState::Lobby(Lobby::default());
    /// assert_eq!(game.results_mut(), Err(GameError::NotResultsState));
    pub fn results_mut(&mut self) -> Result<&mut Results, GameError> {
        match self {
            Self::Results(r) => Ok(r),
            _ => Err(GameError::NotResultsState),
        }
    }

    /// Starts the game if enough players are in the lobby. If the lobby has between 4 and 7 players
    /// inclusive, turns the state from a [`Lobby`] into a [`SelectingCharacters`]. Takes in a path
    /// that should point to an instance of [`boardgame.json`](crate::cards), which holds the
    /// information about what cards each deck should be filled with.
    pub fn start_game<P: AsRef<Path>>(&mut self, data_path: P) -> Result<(), GameError> {
        match self {
            Self::Lobby(lobby) => {
                *self = lobby.start_game(data_path)?;
                Ok(())
            }
            _ => Err(GameError::NotLobbyState),
        }
    }

    /// Allows a player with `id` to select `character` if that character is available. If this was
    /// the last player to select a character, the state will be transformed from
    /// [`SelectingCharacters`] to [`Round`]
    pub fn player_select_character(
        &mut self,
        id: PlayerId,
        character: Character,
    ) -> Result<(), GameError> {
        let selecting = self.selecting_characters_mut()?;

        if let Some(state) = selecting.player_select_character(id, character)? {
            *self = state;
        };

        Ok(())
    }

    /// Allows player with `id` to end their turn.
    /// If it was the last player in a round, transforms the internal state from [`Round`] back to
    /// [`SelectingCharacters`].
    /// If it was the last turn of the game, transforms the internal state from [`Round`] into
    /// [`Results`]
    pub fn end_player_turn(&mut self, id: PlayerId) -> Result<TurnEnded, GameError> {
        let round = self.round_mut()?;

        match round.end_player_turn(id)? {
            Either::Left(te) => Ok(te),
            Either::Right(state) => {
                *self = state;
                Ok(TurnEnded {
                    next_player: None,
                    game_ended: true,
                })
            }
        }
    }
}

impl Default for GameState {
    fn default() -> Self {
        Self::Lobby(Lobby::default())
    }
}

/// State containing all information related to the lobby stage of the game. In the lobby state,
/// players are allowed to join and leave freely. When between 4 to 7 players are in the lobby,
/// players are allowed to start a game.
#[derive(Debug, Clone, Default, PartialEq)]
pub struct Lobby {
    /// The players in the lobby
    players: Players<LobbyPlayer>,
}

impl Lobby {
    /// Instantiates a new lobby. This will be an empty lobby with no players in it.
    ///
    /// # Examples
    ///
    /// ```
    /// # use game::game::Lobby;
    /// let lobby = Lobby::new();
    /// assert_eq!(lobby, Lobby::default());
    /// ```
    pub fn new() -> Self {
        Self::default()
    }

    /// Returns the number of players in the lobby, also referred to as its 'length'.
    ///
    /// Examples
    ///
    /// ```
    /// # use game::{errors::GameError, game::Lobby};
    /// # fn main() -> Result<(), GameError> {
    /// let mut lobby = Lobby::default();
    /// assert_eq!(lobby.len(), 0);
    ///
    /// lobby.join("player 1".to_owned())?;
    /// assert_eq!(lobby.len(), 1);
    /// # Ok(())
    /// # }
    /// ```
    pub fn len(&self) -> usize {
        self.players.len()
    }

    /// Returns true if the lobby contains no players.
    ///
    /// Examples
    ///
    /// ```
    /// # use game::{errors::GameError, game::Lobby};
    /// # fn main() -> Result<(), GameError> {
    /// let mut lobby = Lobby::default();
    /// assert!(lobby.is_empty());
    ///
    /// lobby.join("player 1".to_owned())?;
    /// assert!(!lobby.is_empty());
    /// # Ok(())
    /// # }
    /// # use game::game::Players;
    /// ```
    pub fn is_empty(&self) -> bool {
        self.players.is_empty()
    }

    /// Get a reference to a [`LobbyPlayer`] based on a specific `PlayerId`. Note that the players
    /// are in order, so id 0 refers to the player at index 0 and so on.
    /// See [`Players::player`] for further information
    ///
    /// # Examples
    ///
    /// ```
    /// # use game::{errors::GameError, game::Lobby, player::PlayerId};
    /// # fn main() -> Result<(), GameError> {
    /// let mut lobby = Lobby::default();
    /// let id = PlayerId(0);
    /// assert_eq!(lobby.player(id), None);
    ///
    /// lobby.join("player 1".to_owned())?;
    /// assert!(matches!(lobby.player(id), Some(_)));
    /// # Ok(())
    /// # }
    /// ```
    pub fn player(&self, id: PlayerId) -> Option<&LobbyPlayer> {
        self.players.player(id).ok()
    }

    /// Gets a slice of all players in the lobby
    ///
    /// # Examples
    ///
    /// ```
    /// # use game::{errors::GameError, game::Lobby, player::{LobbyPlayer, PlayerId}};
    /// # fn main() -> Result<(), GameError> {
    /// let mut lobby = Lobby::default();
    ///
    /// lobby.join("player 1".to_owned())?;
    ///
    /// let player = LobbyPlayer::new(PlayerId(0), "player 1".to_owned());
    /// assert_eq!(lobby.players(), &[player]);
    /// # Ok(())
    /// # }
    /// ```
    pub fn players(&self) -> &[LobbyPlayer] {
        self.players.players()
    }

    /// Gets a mutable slice of all players in the lobby
    ///
    /// # Examples
    ///
    /// ```
    /// # use game::{errors::GameError, game::Lobby, player::{LobbyPlayer, PlayerId}};
    /// # fn main() -> Result<(), GameError> {
    /// let mut lobby = Lobby::default();
    ///
    /// lobby.join("player 1".to_owned())?;
    ///
    /// let player = LobbyPlayer::new(PlayerId(0), "player 1".to_owned());
    /// assert_eq!(lobby.players_mut(), &mut [player]);
    /// # Ok(())
    /// # }
    /// ```
    pub fn players_mut(&mut self) -> &mut [LobbyPlayer] {
        self.players.players_mut()
    }

    /// Gets a list of usernames in the lobby. Note that this list has to be built every time this
    /// function is called.
    ///
    /// # Examples
    ///
    /// ```
    /// # use game::{errors::GameError, game::Lobby, player::{LobbyPlayer, PlayerId}};
    /// # fn main() -> Result<(), GameError> {
    /// let mut lobby = Lobby::default();
    /// lobby.join("player 1".to_owned())?;
    /// lobby.join("player 2".to_owned())?;
    ///
    /// assert_eq!(lobby.usernames(), vec!["player 1", "player 2"]);
    /// # Ok(())
    /// # }
    /// ```
    pub fn usernames(&self) -> Vec<&str> {
        self.players().iter().map(|p| p.name()).collect()
    }

    /// Allows a player to join the lobby based on a username. If the username is not yet taken, the
    /// player is added to the list of players and a reference to it will be returned.
    ///
    /// # Examples
    ///
    /// ```
    /// # use game::{errors::GameError, game::Lobby, player::{LobbyPlayer, PlayerId}};
    /// # fn main() -> Result<(), GameError> {
    /// let mut lobby = Lobby::default();
    /// lobby.join("player 1".to_owned())?;
    /// lobby.join("player 2".to_owned())?;
    ///
    /// assert_eq!(lobby.usernames(), vec!["player 1", "player 2"]);
    /// # Ok(())
    /// # }
    /// ```
    pub fn join(&mut self, username: String) -> Result<&LobbyPlayer, LobbyError> {
        match self.players().iter().find(|p| p.name() == username) {
            Some(_) => Err(LobbyError::UsernameAlreadyTaken(username)),
            None => {
                let id = PlayerId(self.players.len() as u8);
                let name = username.clone();
                let player = LobbyPlayer::new(id, name);

                self.players.0.push(player);
                Ok(&self.players.0[self.players.len() - 1])
            }
        }
    }

    /// Allows a player to leave the lobby based on their username. If that username is in the list,
    /// the player will be removed and `true` will be returned. If the player cannot be removed,
    /// the function will return `false` instead.
    ///
    /// NOTE: this function will reorder player ids if a player that is not at the end of the list
    /// leaves the lobby
    ///
    /// # Examples
    ///
    /// ```
    /// # use game::{errors::GameError, game::Lobby, player::{LobbyPlayer, PlayerId}};
    /// # fn main() -> Result<(), GameError> {
    /// let mut lobby = Lobby::default();
    /// lobby.join("player 1".to_owned())?;
    /// lobby.join("player 2".to_owned())?;
    /// assert!(lobby.leave("player 1"));
    ///
    /// assert_eq!(lobby.usernames(), vec!["player 2"]);
    /// # Ok(())
    /// # }
    /// ```
    pub fn leave(&mut self, username: &str) -> bool {
        match self.players().iter().position(|p| p.name() == username) {
            Some(pos) => {
                self.players.0.remove(pos);
                self.players_mut()
                    .iter_mut()
                    .zip(0u8..)
                    .for_each(|(p, id)| p.set_id(PlayerId(id)));
                true
            }
            None => false,
        }
    }

    /// Gets the [`PlayerInfo`] for each player, excluding the player
    /// that has the same id as `id`.
    ///
    /// # Examples
    ///
    /// ```
    /// # use game::{errors::GameError, game::Lobby, player::{LobbyPlayer, PlayerId, PlayerInfo}};
    /// # fn main() -> Result<(), GameError> {
    /// let mut lobby = Lobby::default();
    /// lobby.join("player 1".to_owned())?;
    /// lobby.join("player 2".to_owned())?;
    ///
    /// let id = PlayerId(0);
    /// assert_eq!(lobby.player_info(id).len(), 1);
    /// # Ok(())
    /// # }
    /// ```
    pub fn player_info(&self, id: PlayerId) -> Vec<PlayerInfo> {
        self.players()
            .iter()
            .filter(|p| p.id() != id)
            .map(Into::into)
            .collect()
    }

    /// Checks whether or not the game can start. The game can start if the room has between 4 and
    /// 7 players.
    ///
    /// # Examples
    /// ```
    /// # use game::{errors::GameError, game::Lobby, player::{LobbyPlayer, PlayerId}};
    /// # fn main() -> Result<(), GameError> {
    /// let mut lobby = Lobby::default();
    ///
    /// (0..3).for_each(|i| { lobby.join(format!("player {i}")); });
    /// assert!(!lobby.can_start());
    ///
    /// lobby.join("player 3".to_owned())?;
    /// assert!(lobby.can_start());
    /// # Ok(())
    /// # }
    /// ```
    pub fn can_start(&self) -> bool {
        (4..=7).contains(&self.players.len())
    }

    /// Starts the game when between 4 to 7 players are in the lobby and potentially returns the new [`GameState`] if the game is started. Takes in `data_path`, which is meant to be a path
    /// that should point to an instance of [`boardgame.json`](crate::cards), which holds the
    /// information about what cards each deck should be filled with.
    fn start_game<P: AsRef<Path>>(&mut self, data_path: P) -> Result<GameState, GameError> {
        if self.can_start() {
            let data = GameData::new(data_path).expect("Path for game data is invalid");

            #[cfg(feature = "shuffle")]
            let data = {
                let mut data = data;
                data.shuffle_all();
                data
            };

            let mut assets = data.assets;
            let mut liabilities = data.liabilities;
            let mut markets = data.market_deck;

            let players = self.init_players(&mut assets, &mut liabilities);
            let current_market =
                Lobby::initial_market(&mut markets).expect("No markets in deck for some reason");

            let chairman = players.players().first().unwrap().id();
            debug_assert_eq!(chairman, PlayerId(0));

            let characters = ObtainingCharacters::new(players.len(), chairman)?;

            let selecting = GameState::SelectingCharacters(SelectingCharacters {
                players,
                characters,
                assets,
                liabilities,
                markets,
                chairman,
                current_market,
                current_events: Vec::new(),
            });

            Ok(selecting)
        } else {
            Err(GameError::InvalidPlayerCount(self.players().len() as u8))
        }
    }

    /// Initializes [`SelectingCharactersPlayer`](crate::player::SelectingCharactersPlayer) with
    /// their appropriate starting gold and their initial hand.
    fn init_players(
        &mut self,
        assets: &mut Deck<Asset>,
        liabilities: &mut Deck<Liability>,
    ) -> Players<SelectingCharactersPlayer> {
        self.players.0.sort_by_key(|p| p.id());

        let players = self
            .players()
            .iter()
            .map(|p| {
                let assets = [assets.draw(), assets.draw()];
                let liabilities = [liabilities.draw(), liabilities.draw()];
                SelectingCharactersPlayer::new(
                    p.name().to_owned(),
                    p.id(),
                    assets,
                    liabilities,
                    STARTING_GOLD,
                )
            })
            .collect();

        Players(players)
    }

    /// Grab market card if available. If no market cards are in the deck, `None` is returned.
    fn initial_market(markets: &mut Deck<Either<Market, Event>>) -> Option<Market> {
        match markets.deck.iter().position(|c| c.is_left()) {
            Some(pos) => markets.deck.swap_remove(pos).left(),
            _ => None,
        }
    }
}

/// State containing all information related to the selecting characters state of the game. In the
/// selecting characters stage, players select a character one by one until everyone has selected
/// a character, after which a round starts.
#[derive(Debug, Clone, PartialEq)]
pub struct SelectingCharacters {
    players: Players<SelectingCharactersPlayer>,
    characters: ObtainingCharacters,
    assets: Deck<Asset>,
    liabilities: Deck<Liability>,
    markets: Deck<Either<Market, Event>>,
    chairman: PlayerId,
    current_market: Market,
    current_events: Vec<Event>,
}

impl SelectingCharacters {
    /// Get a reference to a [`SelectingCharactersPlayer`] based on a specific `PlayerId`. Note
    /// that the players are in order, so id 0 refers to the player at index 0 and so on.
    /// See [`Players::player`] for further information
    pub fn player(&self, id: PlayerId) -> Result<&SelectingCharactersPlayer, GameError> {
        self.players.player(id)
    }

    /// Get a reference to a [`SelectingCharactersPlayer`] based on a specific `name`. Note
    /// that the players are in order, so id 0 refers to the player at index 0 and so on.
    pub fn player_by_name(&self, name: &str) -> Result<&SelectingCharactersPlayer, GameError> {
        self.players()
            .iter()
            .find(|p| p.name() == name)
            .ok_or_else(|| GameError::InvalidPlayerName(name.to_owned()))
    }

    /// Gets a slice of all players in the lobby.
    /// See [`Players::players`] for further information
    pub fn players(&self) -> &[SelectingCharactersPlayer] {
        self.players.players()
    }

    /// Gets the id of the current chairman
    pub fn chairman_id(&self) -> PlayerId {
        self.chairman
    }

    /// Gets the id of the player that's currently selecting a character
    pub fn currently_selecting_id(&self) -> PlayerId {
        (self.characters.applies_to_player() as u8).into()
    }

    /// Internally used function that checks whether a player with such an `id` exists, and whether
    /// that player is the current player. If this is the case, a reference to the player is
    /// returned.
    fn player_as_current(&self, id: PlayerId) -> Result<&SelectingCharactersPlayer, GameError> {
        let currently_selecting_id = self.currently_selecting_id();
        match self.players.player(id) {
            Ok(player) if player.id() == currently_selecting_id => Ok(player),
            Ok(_) => Err(GameError::NotPlayersTurn),
            Err(e) => Err(e),
        }
    }

    /// Gets a list of selectable characters for the player with `id`, if it's their turn to select
    /// a character next.
    pub fn player_get_selectable_characters(
        &self,
        id: PlayerId,
    ) -> Result<Vec<Character>, GameError> {
        let _ = self.player_as_current(id)?;

        self.characters
            .peek()
            .map(|pc| pc.characters)
            .map_err(Into::into)
    }

    /// Gets the closed character for the player with `id` if they're chairman.
    pub fn player_get_closed_character(&self, id: PlayerId) -> Result<Character, GameError> {
        let _ = self.player_as_current(id)?;

        match self.characters.peek()?.closed_character {
            Some(closed_character) => Ok(closed_character),
            None => Err(SelectingCharactersError::NotChairman.into()),
        }
    }

    /// Allows player with `id` to select `character`, if it is their turn and if that character is
    /// available to select. If they are the last player to select a character, a new [`GameState`]
    /// is returned of type [`Round`].
    fn player_select_character(
        &mut self,
        id: PlayerId,
        character: Character,
    ) -> Result<Option<GameState>, GameError> {
        let currently_selecting_id = self.currently_selecting_id();

        match self.players.player_mut(id) {
            Ok(p) if p.id() == currently_selecting_id => {
                self.characters.pick(character)?;

                p.select_character(character)?;

                // Start round when no more characters can be picked
                if self.characters.peek().is_err() {
                    let current_player = self
                        .players()
                        .iter()
                        .min_by(|p1, p2| p1.character().cmp(&p2.character()))
                        .map(|p| p.id())
                        .unwrap();

                    let players = std::mem::take(&mut self.players);
                    let assets = std::mem::take(&mut self.assets);
                    let liabilities = std::mem::take(&mut self.liabilities);
                    let markets = std::mem::take(&mut self.markets);
                    let current_market = std::mem::take(&mut self.current_market);
                    let current_events = std::mem::take(&mut self.current_events);
                    let open_characters = self.characters.open_characters().to_vec();
                    let fired_characters: Vec<Character> = vec![];

                    let players = players
                        .0
                        .into_iter()
                        .map(TryInto::try_into)
                        .collect::<Result<_, _>>()?;

                    let players = Players(players);

                    let mut round = Round {
                        current_player,
                        players,
                        assets,
                        liabilities,
                        markets,
                        chairman: self.chairman,
                        current_market,
                        current_events,
                        open_characters,
                        fired_characters,
                    };

                    round
                        .players
                        .player_mut(current_player)?
                        .start_turn(&round.current_market);

                    Ok(Some(GameState::Round(round)))
                } else {
                    Ok(None)
                }
            }
            Ok(_) => Err(GameError::NotPlayersTurn),
            Err(e) => Err(e),
        }
    }

    /// Gets the list of open characters, which are the characters nobody can select this round.
    pub fn open_characters(&self) -> &[Character] {
        self.characters.open_characters()
    }

    /// Gets a list of player ids that represent the order each player's turn is in. The chairman
    /// id will always be the first id in this list, and ids will then count upward and loop back
    /// around if necessary.
    pub fn turn_order(&self) -> Vec<PlayerId> {
        let start = usize::from(self.chairman) as u8;
        let limit = self.players.len() as u8;
        (start..limit).chain(0..start).map(Into::into).collect()
    }

    /// Get the current market
    pub fn current_market(&self) -> &Market {
        &self.current_market
    }

    /// Gets the [`PlayerInfo`] for each player, excluding the player that has the same id as `id`.
    pub fn player_info(&self, id: PlayerId) -> Vec<PlayerInfo> {
        self.players()
            .iter()
            .filter(|p| p.id() != id)
            .map(Into::into)
            .collect()
    }
}

/// State containing all information related to the round state of the game. In the round stage,
/// players each play a turn where they can draw cards, play cards and use their character ability.
/// After every player has played a turn, players will be able to select characters again. If one
/// player reached six or more assets during a round, the game will move to [`Results`] instead.
#[derive(Debug, Clone, PartialEq)]
pub struct Round {
    current_player: PlayerId,
    players: Players<RoundPlayer>,
    assets: Deck<Asset>,
    liabilities: Deck<Liability>,
    markets: Deck<Either<Market, Event>>,
    chairman: PlayerId,
    current_market: Market,
    current_events: Vec<Event>,
    open_characters: Vec<Character>,
    fired_characters: Vec<Character>,
}

impl Round {
    /// Get a reference to a [`RoundPlayer`] based on a specific `PlayerId`. Note that the players
    /// are in order, so id 0 refers to the player at index 0 and so on.
    /// See [`Players::player`] for further information
    pub fn player(&self, id: PlayerId) -> Result<&RoundPlayer, GameError> {
        self.players.player(id)
    }

    /// Get a mutable reference to a [`RoundPlayer`] based on a specific `PlayerId`. Note that the
    /// players are in order, so id 0 refers to the player at index 0 and so on.
    /// See [`Players::player_mut`] for further information
    pub fn player_mut(&mut self, id: PlayerId) -> Result<&mut RoundPlayer, GameError> {
        self.players.player_mut(id)
    }

    /// Get a reference to a [`RoundPlayer`] based on a specific `character`. Note that the players
    /// are in order, so id 0 refers to the player at index 0 and so on.
    pub fn player_from_character(&self, character: Character) -> Option<&RoundPlayer> {
        self.players().iter().find(|p| p.character() == character)
    }

    /// Get a reference to a [`RoundPlayer`] based on a specific `name`.
    pub fn player_by_name(&self, name: &str) -> Result<&RoundPlayer, GameError> {
        self.players()
            .iter()
            .find(|p| p.name() == name)
            .ok_or_else(|| GameError::InvalidPlayerName(name.to_owned()))
    }

    /// Get a reference to the [`RoundPlayer`] whose turn it is.
    pub fn current_player(&self) -> &RoundPlayer {
        self.player(self.current_player)
            .expect("self.current_player went out of bounds")
    }

    /// Get a reference to the [`RoundPlayer`] whose turn is up next. If the current player is the
    /// last player, returns `None` instead.
    ///
    /// NOTE: this will exclude players who will be skipped this round for one reason or another.
    pub fn next_player(&self) -> Option<&RoundPlayer> {
        let current_character = self.current_player().character();
        self.players()
            .iter()
            .filter(|p| {
                p.character() > current_character && !self.fired_characters.contains(&p.character())
            })
            .min_by(|p1, p2| p1.character().cmp(&p2.character()))
    }

    /// Get a mutable reference to the [`RoundPlayer`] whose turn is up next. If the current player
    /// is the last player, returns `None` instead.
    ///
    /// NOTE: this will exclude players who will be skipped this round for one reason or another.
    pub fn next_player_mut(&mut self) -> Option<&mut RoundPlayer> {
        let current_character = self.current_player().character();
        self.players
            .players_mut()
            .iter_mut()
            .filter(|p| {
                p.character() > current_character && !self.fired_characters.contains(&p.character())
            })
            .min_by(|p1, p2| p1.character().cmp(&p2.character()))
    }

    /// Gets a slice of all players in the lobby.
    /// See [`Players::players`] for further information
    pub fn players(&self) -> &[RoundPlayer] {
        self.players.players()
    }

    /// Gets a slice containing all characters that cannot be picked by anyone this round.
    pub fn open_characters(&self) -> &[Character] {
        &self.open_characters
    }

    /// Gets the [`PlayerInfo`] for each player, excluding the player that has the same id as `id`.
    pub fn player_info(&self, id: PlayerId) -> Vec<PlayerInfo> {
        self.players()
            .iter()
            .filter(|p| p.id() != id)
            .map(Into::into)
            .collect()
    }

    /// Gets the current market
    pub fn current_market(&self) -> &Market {
        &self.current_market
    }

    /// Internally used function that checks whether a player with such an `id` exists, and whether
    /// that player is actually the current player. If this is the case, a mutable reference to the
    /// player is returned.
    fn player_as_current_mut(&mut self, id: PlayerId) -> Result<&mut RoundPlayer, GameError> {
        match self.players.player_mut(id) {
            Ok(player) if player.id() == self.current_player => Ok(player),
            Ok(_) => Err(GameError::NotPlayersTurn),
            Err(e) => Err(e),
        }
    }

    /// Gets a list of characters that are available to be fired this round. This will exclude the
    /// list of [`Round::open_characters`] as well as characters that have already been skipped or
    /// fired this round.
    pub fn player_get_fireble_characters(&mut self) -> Vec<Character> {
        Character::CHARACTERS
            .into_iter()
            .filter(|c| {
                c.can_be_fired()
                    && !self.fired_characters.contains(c)
                    && !self.open_characters.contains(c)
            })
            .clone()
            .collect()
    }

    /// Gets the number of assets and liabilities for each player the regulator can choose to swap
    /// with. This excludes their own cards.
    pub fn player_get_regulator_swap_players(&mut self) -> Vec<RegulatorSwapPlayer> {
        self.players()
            .iter()
            .filter(|p| p.character() != Character::Regulator)
            .map(|p| RegulatorSwapPlayer {
                player_id: p.id(),
                asset_count: p.hand().iter().filter(|c| c.is_left()).count(),
                liability_count: p.hand().iter().filter(|c| c.is_right()).count(),
            })
            .collect()
    }

    /// Allows player with id `id` to play a card from their hand at index `card_idx`. If this
    /// player was the first to buy their first, second, third, fourth, fifth, seventh, eight or
    /// ninth asset, a new market and corresponding triggered events will be returned. The card that
    /// was played will also be returned.
    pub fn player_play_card(
        &mut self,
        id: PlayerId,
        card_idx: usize,
    ) -> Result<PlayerPlayedCard, GameError> {
        let old_max_bought_assets = self.max_bought_assets();
        let player = self.player_as_current_mut(id)?;

        match player.play_card(card_idx)? {
            Either::Left(asset) => {
                let market = match self.should_refresh_market(old_max_bought_assets) {
                    true => Some(self.refresh_market()),
                    false => None,
                };
                let used_card = Either::Left(asset.clone());
                Ok(PlayerPlayedCard { market, used_card })
            }
            Either::Right(liability) => {
                let market = None;
                let used_card = Either::Right(liability);
                Ok(PlayerPlayedCard { market, used_card })
            }
        }
    }

    /// This allows player with id `id` to redeem a liability at index `liability_idx` if they are
    /// the [`CFO`](Character::CFO) and if they can afford to pay off the debt. If they can redeem
    /// the liability, it will be added back into the deck.
    pub fn player_redeem_liability(
        &mut self,
        id: PlayerId,
        liability_idx: usize,
    ) -> Result<(), GameError> {
        let player = self.player_as_current_mut(id)?;

        let liability = player.redeem_liability(liability_idx)?;
        self.liabilities.put_back(liability);

        Ok(())
    }

    /// This allows player with id `id` to draw a card of card type `card_type`. If they were
    /// allowed to draw that card, a reference to the card will be returned.
    pub fn player_draw_card(
        &mut self,
        id: PlayerId,
        card_type: CardType,
    ) -> Result<Either<&Asset, &Liability>, GameError> {
        // TODO: think of way to use `player_as_current_mut()` without taking `&mut self` to be
        // able to do `&mut self.assets` later in the function
        match self.players.player_mut(id) {
            Ok(player) if player.id() == self.current_player => match card_type {
                CardType::Asset => {
                    let asset = player.draw_asset(&mut self.assets)?;
                    Ok(Either::Left(asset))
                }
                CardType::Liability => {
                    let liability = player.draw_liability(&mut self.liabilities)?;
                    Ok(Either::Right(liability))
                }
            },
            Ok(_) => Err(GameError::NotPlayersTurn),
            Err(e) => Err(e),
        }
    }

    /// This allows player with id `id` to give back a card from their hand at index `card_idx`. If
    /// they were able to give back the card, the card type of this card will be returned.
    pub fn player_give_back_card(
        &mut self,
        id: PlayerId,
        card_idx: usize,
    ) -> Result<CardType, GameError> {
        let player = self.player_as_current_mut(id)?;

        match player.give_back_card(card_idx)? {
            Either::Left(asset) => {
                self.assets.put_back(asset);
                Ok(CardType::Asset)
            }
            Either::Right(liability) => {
                self.liabilities.put_back(liability);
                Ok(CardType::Liability)
            }
        }
    }

    /// This allows player with id `id` to fire a player who has character `character` if they are
    /// the shareholder. If this is successful, the player who got fired will not play their turn
    /// this round.
    pub fn player_fire_character(
        &mut self,
        id: PlayerId,
        character: Character,
    ) -> Result<Character, GameError> {
        let player = self.player_as_current_mut(id)?;
        let character = player.fire_character(character)?;
        self.fired_characters.push(character);
        Ok(character)
    }

    /// This allows player with id `id` to swap a list of cards from their hand at indexes
    /// `card_idxs` with the deck. If succesful, this function returns the number of cards that were
    /// swapped with the deck in total.
    pub fn player_swap_with_deck(
        &mut self,
        id: PlayerId,
<<<<<<< HEAD
        card_idxs: Vec<usize>,
    ) -> Result<usize, GameError> {
=======
        card_idx: Vec<usize>,
    ) -> Result<Vec<usize>, GameError> {
>>>>>>> bac94d3f
        // cant use player_as_current_mut here because of multiple mutable borrows of self. hmm.
        let player = match self.players.player_mut(id) {
            Ok(player) if player.id() == self.current_player => player,
            Ok(_) => return Err(GameError::NotPlayersTurn),
            Err(e) => return Err(e),
        };

        let drawcount =
            player.swap_with_deck(card_idxs, &mut self.assets, &mut self.liabilities)?;
        Ok(drawcount)
    }

    /// This allows a player with id `id` to swap their hand of cards with a player with id
    /// `target_id`. If succesful, a copy of each player's new hand is returned.
    pub fn player_swap_with_player(
        &mut self,
        id: PlayerId,
        target_id: PlayerId,
    ) -> Result<HandsAfterSwap, GameError> {
        // Same debug assertions as below
        #[cfg(debug_assertions)]
        {
            let ps_index = self.players().iter().position(|p| p.id() == id);
            let pt_index = self.players().iter().position(|p| p.id() == target_id);
            if let Some(psi) = ps_index
                && let Some(pti) = pt_index
            {
                debug_assert_eq!(psi as u8, id.0);
                debug_assert_eq!(pti as u8, target_id.0);
            }
        }

        if id != target_id {
            match self
                .players
                .get_disjoint_mut([usize::from(id), usize::from(target_id)])
            {
                Ok([regulator, target]) => {
                    regulator.regulator_swap_with_player(target)?;
                    let hands = HandsAfterSwap {
                        regulator_new_hand: regulator.hand().to_vec(),
                        target_new_hand: target.hand().to_vec(),
                    };
                    Ok(hands)
                }
                Err(_) => Err(SwapError::InvalidTargetPlayer.into()),
            }
        } else {
            Err(SwapError::InvalidTargetPlayer.into())
        }
    }

    /// This allows a player with id `id` to force player with id `target_id` to divest an asset at
    /// index `asset_idx` for market value minus 1. If succesful, returns the amount of gold it cost
    /// to divest the asset for.
    pub fn player_divest_asset(
        &mut self,
        id: PlayerId,
        target_id: PlayerId,
        asset_idx: usize,
    ) -> Result<u8, GameError> {
        // I've done a lot of work to ensure player id == player index. This should be
        // unnecessary, but I'll leave the check enabled for debug builds.
        #[cfg(debug_assertions)]
        {
            let ps_index = self.players().iter().position(|p| p.id() == id);
            let pt_index = self.players().iter().position(|p| p.id() == target_id);
            if let Some(psi) = ps_index
                && let Some(pti) = pt_index
            {
                debug_assert_eq!(psi as u8, id.0);
                debug_assert_eq!(pti as u8, target_id.0);
            }
        }

        if id != target_id {
            match self
                .players
                .get_disjoint_mut([usize::from(id), usize::from(target_id)])
            {
                Ok([stakeholder, target]) => {
                    let cost = stakeholder.divest_asset(target, asset_idx, &self.current_market)?;
                    target.remove_asset(asset_idx)?;
                    Ok(cost)
                }
                Err(_) => Err(DivestAssetError::InvalidCharacter.into()),
            }
        } else {
            Err(DivestAssetError::InvalidCharacter.into())
        }
    }

    /// Gets a list of [`DivestPlayer`], which contains their player id as well as each asset that
    /// can be divested as well as the current cost to do so. This list excludes their own cards.
    pub fn get_divest_assets(&mut self, id: PlayerId) -> Result<Vec<DivestPlayer>, GameError> {
        let player = self.player_as_current_mut(id)?;
        if player.character() == Character::Stakeholder {
            Ok(self
                .players()
                .iter()
                .filter(|p| p.id() != id) // Not yourself
                .filter(|p| p.character() != Character::CSO) // Not CSO
                .map(|p| DivestPlayer {
                    player_id: p.id(),
                    assets: p
                        .assets()
                        .iter()
                        .map(|a| DivestAsset {
                            asset: a.clone(),
                            divest_cost: a.divest_cost(&self.current_market),
                            is_divestable: a.color != Color::Red && a.color != Color::Green,
                        })
                        .collect(),
                })
                .collect())
        } else {
            Err(DivestAssetError::InvalidPlayerCharacter.into())
        }
    }

    /// Gets a list of characters that are skipped between the turns of two players. Characters are
    /// called in order, so if any character is called but unavailable for any reason (not selected,
    /// fired or otherwise skipped), they will be added to this list.
    pub fn skipped_characters(&self) -> Vec<Character> {
        let current_character = self.current_player().character();
        let mut skipped = Character::CHARACTERS
            .into_iter()
            .rev()
            .skip_while(|c| *c >= current_character)
            .take_while(|c| {
                self.player_from_character(*c).is_none() || self.fired_characters.contains(c)
            })
            .collect::<Vec<_>>();

        skipped.sort();

        skipped
    }

    /// Ends the turn of the player with id `id`. If succesful and this player is not the last
    /// player to play this round, this function, returns [`TurnEnded`], which contains the next
    /// player as well as whether or not the game has ended. If succesful and the player is the last
    /// turn of the round, returs a new [`GameState`] of [`SelectingCharacters`].
    fn end_player_turn(&mut self, id: PlayerId) -> Result<Either<TurnEnded, GameState>, GameError> {
        let player = self.player_as_current_mut(id)?;
        if !player.should_give_back_cards() {
            if let Some(id) = self.next_player().map(|p| p.id()) {
                let player = self.players.player_mut(id)?;

                player.start_turn(&self.current_market);

                self.current_player = player.id();

                let turn_ended = TurnEnded {
                    next_player: Some(self.current_player),
                    game_ended: false,
                };

                Ok(Either::Left(turn_ended))
            } else if !self.is_last_round() {
                let maybe_ceo = self.player_from_character(Character::CEO);
                let chairman_id = match maybe_ceo.map(|p| p.id()) {
                    Some(id) => id,
                    None => self.chairman,
                };

                let characters = ObtainingCharacters::new(self.players.len(), chairman_id)?;
                let players = std::mem::take(&mut self.players);
                let assets = std::mem::take(&mut self.assets);
                let liabilities = std::mem::take(&mut self.liabilities);
                let markets = std::mem::take(&mut self.markets);
                let current_market = std::mem::take(&mut self.current_market);
                let current_events = std::mem::take(&mut self.current_events);

                let players = Players(players.0.into_iter().map(Into::into).collect());

                let state = GameState::SelectingCharacters(SelectingCharacters {
                    players,
                    characters,
                    assets,
                    liabilities,
                    markets,
                    chairman: chairman_id,
                    current_market,
                    current_events,
                });

                Ok(Either::Right(state))
            } else {
                let final_market = std::mem::take(&mut self.current_market);
                let final_events = std::mem::take(&mut self.current_events);
                let players = std::mem::take(&mut self.players);

                let players = Players(players.0.into_iter().map(Into::into).collect());

                let state = GameState::Results(Results {
                    players,
                    final_market,
                    final_events,
                });

                Ok(Either::Right(state))
            }
        } else {
            Err(GameError::PlayerShouldGiveBackCard)
        }
    }

    /// Returns the highest amount of assets of any player.
    fn max_bought_assets(&self) -> usize {
        self.players()
            .iter()
            .map(|player| player.assets().len())
            .max()
            .unwrap_or_default()
    }

    /// Checks whether or not a market should be refreshed based on whether or not someone was the
    /// first to buy their first, second, third, fourth, fifth, seventh, eight or ninth asset.
    fn should_refresh_market(&self, old_max_bought_assets: usize) -> bool {
        let max_bought_assets = self.max_bought_assets();

        max_bought_assets > old_max_bought_assets && max_bought_assets != ASSETS_FOR_END_OF_GAME
    }

    /// Generates a new market change. Cards will be taken from the market/event deck one by one
    /// until a new market is encountered, returning a [`MarketChange`].
    fn refresh_market(&mut self) -> MarketChange {
        let mut events = vec![];

        loop {
            match self.markets.draw() {
                Either::Left(new_market) => {
                    self.current_market = new_market.clone();
                    break MarketChange { events, new_market };
                }
                Either::Right(event) => {
                    self.current_events.push(event.clone());
                    events.push(event);
                }
            }
        }
    }

    /// Checks whether someone has bought equal to or more assets than [`ASSETS_FOR_END_OF_GAME`].
    /// If so, this should be the final round.
    fn is_last_round(&self) -> bool {
        self.max_bought_assets() >= ASSETS_FOR_END_OF_GAME
    }
}

/// Used to return the new hands for the regulator and its player target.
#[derive(Debug, Clone)]
pub struct HandsAfterSwap {
    /// The new hand of the regulator
    pub regulator_new_hand: Vec<Either<Asset, Liability>>,
    /// The new hand for the regulator's target
    pub target_new_hand: Vec<Either<Asset, Liability>>,
}

/// State containing all information related to the results state of the game. In the resuts stage,
/// players can see their scores.
#[derive(Debug, Clone, PartialEq)]
pub struct Results {
    players: Players<ResultsPlayer>,
    final_market: Market,
    // TODO: implement events
    final_events: Vec<Event>,
}

impl Results {
    /// Get a reference to a [`ResultsPlayer`] based on a specific `PlayerId`. Note that the players
    /// are in order, so id 0 refers to the player at index 0 and so on.
    /// See [`Players::player`] for further information
    pub fn player(&self, id: PlayerId) -> Result<&ResultsPlayer, GameError> {
        self.players.player(id)
    }

    /// Get a reference to a [`ResultsPlayer`] based on a specific `name`.
    pub fn player_by_name(&self, name: &str) -> Result<&ResultsPlayer, GameError> {
        self.players()
            .iter()
            .find(|p| p.name() == name)
            .ok_or_else(|| GameError::InvalidPlayerName(name.to_owned()))
    }

    /// Gets a slice of all players in the lobby.
    /// See [`Players::players`] for further information
    pub fn players(&self) -> &[ResultsPlayer] {
        self.players.players()
    }

    /// Gets the [`PlayerInfo`] for each player, excluding the player that has the same id as `id`.
    pub fn player_info(&self, id: PlayerId) -> Vec<PlayerInfo> {
        self.players()
            .iter()
            .filter(|p| p.id() != id)
            .map(Into::into)
            .collect()
    }

    /// Gets the final market of the game
    pub fn final_market(&self) -> &Market {
        &self.final_market
    }

    /// Gets the list of events that happened over the course of the game
    pub fn final_events(&self) -> &[Event] {
        &self.final_events
    }
}

#[cfg(test)]
mod tests {
    use super::*;
    use claim::*;
    use itertools::Itertools;

    #[test]
    fn all_unique_ids() {
        for i in 4..=7 {
            let game = pick_with_players(i).expect("couldn't pick characters");
            let round = game.round().unwrap();

            assert!(round.players().iter().map(|p| p.id()).all_unique());
        }
    }

    #[test]
    fn ids_sorted() {
        for i in 4..=7 {
            let game = pick_with_players(i).expect("couldn't pick characters");
            let round = game.round().unwrap();

            assert!(round.players().iter().map(|p| p.id()).is_sorted());
        }
    }

    #[test]
    fn player_from_character() {
        for i in 4..=7 {
            let game = pick_with_players(i).expect("couldn't pick characters");
            let round = game.round().unwrap();

            round
                .players()
                .iter()
                .map(|p| (p.character(), p.id()))
                .for_each(|(c, id)| {
                    let p = round
                        .player_from_character(c)
                        .expect("couldn't find character");

                    assert_eq!(p.id(), id);
                });
        }
    }

    #[test]
    fn player_by_name() {
        for i in 4..=7 {
            let game = pick_with_players(i).expect("couldn't pick characters");
            let round = game.round().unwrap();

            round
                .players()
                .iter()
                .map(|p| (p.name(), p.id()))
                .for_each(|(name, id)| {
                    let p = round.player_by_name(name).expect("couldn't find name");

                    assert_eq!(p.id(), id);
                });
        }
    }

    #[test]
    fn player_draw_card() {
        for i in 4..=7 {
            // All permutations of a list of 3 card types
            std::iter::repeat_n([CardType::Asset, CardType::Liability].into_iter(), 4)
                .multi_cartesian_product()
                .map(|v| ([v[0], v[1], v[2]], v[3]))
                .for_each(|(card_types, too_many)| {
                    let mut game = pick_with_players(i).expect("couldn't pick characters");
                    let round = game.round_mut().expect("Game not in round state");
                    let current_player = round.current_player().id();

                    // For some reason never picks head of rnd
                    assert_ne!(round.current_player().character(), Character::HeadRnD);

                    card_types.into_iter().for_each(|card_type| {
                        assert_ok!(round.player_draw_card(current_player, card_type));
                    });

                    assert_matches!(
                        round.player_draw_card(current_player, too_many),
                        Err(GameError::DrawCard(DrawCardError::MaximumCardsDrawn(_)))
                    );
                });
        }
    }

    #[test]
    fn player_draw_card_invalid_id() {
        let mut game = pick_with_players(4).expect("couldn't pick characters");
        let round = game.round_mut().expect("not in round state");

        assert_matches!(
            round.player_draw_card(u8::MAX.into(), CardType::Asset),
            Err(GameError::InvalidPlayerIndex(_))
        );
    }

    #[test]
    fn player_draw_card_not_turn() {
        let mut game = pick_with_players(4).expect("couldn't pick characters");
        let round = game.round_mut().expect("not in round state");
        // This is not the current player
        let next_player = round.next_player().expect("couldn't get next player");

        assert_matches!(
            round.player_draw_card(next_player.id(), CardType::Asset),
            Err(GameError::NotPlayersTurn)
        )
    }

    #[test]
    fn ceo_not_in_open_characters() {
        // Since we're testing with random values, get large enough sample to where CEO has a
        // (1 - 1.1554035912766488e-128) chance of showing up among the open cards
        for i in 0..1024 {
            for player_count in 4..=7 {
                let characters = ObtainingCharacters::new(player_count, PlayerId(0))
                    .expect("couldn't init ObtainingCharacters");

                assert!(
                    !characters.open_characters().contains(&Character::CEO),
                    "{i}"
                );
            }
        }
    }

    #[test]
    fn player_play_card() {
        for i in 4..=7 {
            let mut game = pick_with_players(i).expect("couldn't pick characters");
            let round = game.round_mut().expect("Game not in round state");

            let current_player = round.current_player().id();

            draw_cards(
                round,
                current_player,
                [CardType::Asset, CardType::Asset, CardType::Liability],
            );

            // so player can always afford the asset
            round.player_mut(current_player).unwrap()._set_cash(50);

            // test issuing liability
            let player = &round.player(current_player).unwrap();
            let hand_len = player.hand().len();
            let liability_value = player.hand()[hand_len - 1]
                .as_ref()
                .right()
                .expect("Couldn't get liability")
                .value;
            let cash_before = player.cash();

            assert_ok!(round.player_play_card(current_player, hand_len - 1));
            assert_eq!(
                cash_before + liability_value,
                round.player(current_player).unwrap().cash()
            );

            assert_eq!(
                hand_len - 1,
                round.player(current_player).unwrap().hand().len()
            );

            // test buying asset
            let player = &round.player(current_player).unwrap();
            let hand_len = player.hand().len();
            let liability_value = player.hand()[hand_len - 1]
                .as_ref()
                .left()
                .expect("Couldn't get asset")
                .gold_value;
            let cash_before = player.cash();

            assert_ok!(round.player_play_card(current_player, hand_len - 1));
            assert_eq!(
                cash_before - liability_value,
                round.player(current_player).unwrap().cash()
            );

            assert_eq!(
                hand_len - 1,
                round.player(current_player).unwrap().hand().len()
            );

            let player = round.player(current_player).unwrap();

            if player.character() == Character::CSO
                && [Color::Red, Color::Green].contains(&player.assets()[0].color)
            {
                panic!("Not testing for this yet");
            }

            // Set assets to play to 0 to not fail the test when CEO is picked
            let player = round.player_mut(current_player).unwrap();
            if player.character() == Character::CEO {
                return;
                // player.assets_to_play() = 0;
            }

            let hand_len = player.hand().len();
            assert_matches!(
                round.player_play_card(current_player, hand_len - 1),
                Err(GameError::PlayCard(PlayCardError::ExceedsMaximumAssets))
            );
            assert_matches!(
                round.player_play_card(current_player, hand_len - 2),
                // Assumes a starter hand has 2 assets and then 2 liabilities
                Err(GameError::PlayCard(
                    PlayCardError::ExceedsMaximumLiabilities
                ))
            );
        }
    }

    #[test]
    fn player_play_card_invalid_id() {
        let mut game = pick_with_players(4).expect("couldn't pick characters");
        let round = game.round_mut().expect("not in round state");

        assert_matches!(
            round.player_play_card(u8::MAX.into(), 0),
            Err(GameError::InvalidPlayerIndex(_))
        )
    }

    #[test]
    fn player_play_card_not_turn() {
        let mut game = pick_with_players(4).expect("couldn't pick characters");
        let round = game.round_mut().expect("Game not in round state");

        // This is not the current player
        let next_player = round.next_player().expect("couldn't get next player");

        assert_matches!(
            round.player_play_card(next_player.id(), 0),
            Err(GameError::NotPlayersTurn)
        )
    }

    #[test]
    fn end_player_turn_no_actions() {
        let mut game = pick_with_players(4).expect("couldn't pick characters");
        let round = game.round().expect("Game not in round state");

        let current_player = round.current_player().id();

        assert_ok!(game.end_player_turn(current_player));
    }

    #[test]
    fn end_player_turn_used_cards() {
        let mut game = pick_with_players(4).expect("couldn't pick characters");
        let round = game.round_mut().expect("not in round state");

        let current_player = round.current_player().id();

        // so player can always afford the asset
        round.player_mut(current_player).unwrap()._set_cash(50);

        let hand_len = round.player(current_player).unwrap().hand().len();
        assert_ok!(round.player_play_card(current_player, hand_len - 1));
        assert_ok!(round.player_play_card(current_player, 0));

        assert_ok!(game.end_player_turn(current_player));
    }

    #[test]
    fn end_player_turn_drew_three_cards() {
        let mut game = pick_with_players(4).expect("couldn't pick characters");
        let round = game.round().expect("Game not in round state");

        let current_player = round.current_player().id();

        play_turn(&mut game, current_player)
    }

    #[test]
    fn play_rounds() {
        for player_count in 4..=7 {
            let mut game = pick_with_players(player_count).expect("couldn't pick characters");

            // nr of rounds
            // with current strategy runs out of liabilities after 5 rounds
            for _ in 0..5 {
                for _ in 0..player_count {
                    let round = game.round().expect("Game not in round state");

                    let current_player = round.current_player().id();

                    play_turn(&mut game, current_player);
                }

                assert_matches!(game, GameState::SelectingCharacters(_));

                finish_selecting_characters(&mut game);

                assert_matches!(game, GameState::Round(_));
            }
        }
    }

    #[test]
    fn pick_characters() {
        for i in 0..=3 {
            assert_matches!(
                pick_with_players(i),
                Err(GameError::InvalidPlayerCount(n)) if n == i as u8
            );
        }
        assert_ok!(pick_with_players(4));
        assert_ok!(pick_with_players(5));
        assert_ok!(pick_with_players(6));
        assert_ok!(pick_with_players(7));
        for i in 8..=25 {
            assert_matches!(
                pick_with_players(i),
                Err(GameError::InvalidPlayerCount(n)) if n == i as u8
            );
        }
    }

    fn play_turn(game: &mut GameState, player_id: PlayerId) {
        let round = game.round_mut().expect("not in round state");
        draw_cards(
            round,
            player_id,
            [CardType::Asset, CardType::Liability, CardType::Asset],
        );

        assert_err!(game.end_player_turn(player_id));

        let round = game.round_mut().expect("not in round state");
        let hand_len = round.player(player_id).unwrap().hand().len();
        assert_ok!(round.player_give_back_card(player_id, hand_len - 1));

        assert_ok!(game.end_player_turn(player_id));
    }

    fn draw_cards<const N: usize>(round: &mut Round, id: PlayerId, cards: [CardType; N]) {
        for card_type in cards {
            let _ = round.player_draw_card(id, card_type);
        }
    }

    fn finish_selecting_characters(game: &mut GameState) {
        let player_count = game.selecting_characters().unwrap().players.len();

        let add = match player_count {
            4..=6 => 1,
            7 => 0,
            _ => unreachable!(),
        };

        #[allow(unused)]
        let mut closed = None::<Character>;

        let chairman = game.selecting_characters().unwrap().chairman;
        let turn_order = game.selecting_characters().unwrap().turn_order();

        assert_eq!(chairman, turn_order[0]);

        let selecting = game
            .selecting_characters()
            .expect("game not in selecting phase");
        match selecting.player_get_selectable_characters(chairman) {
            Ok(characters) => {
                let closed_character = selecting.player_get_closed_character(chairman);
                assert_eq!(characters.len(), player_count + add);
                assert_ok!(closed_character);
                assert_ok!(game.player_select_character(chairman, characters[0]));

                closed = closed_character.ok();
            }
            _ => panic!(),
        }

        #[allow(clippy::needless_range_loop)]
        for i in 1..(player_count - 1) {
            let player = turn_order[i];
            let selecting = game
                .selecting_characters()
                .expect("game not in selecting phase");

            match selecting.player_get_selectable_characters(player) {
                Ok(characters) => {
                    assert_eq!(characters.len(), player_count + add - i);
                    assert_err!(selecting.player_get_closed_character(player));
                    assert_ok!(game.player_select_character(player, characters[0]));
                }
                _ => panic!(),
            }
        }

        let selecting = game
            .selecting_characters()
            .expect("game not in selecting phase");
        match selecting.player_get_selectable_characters(turn_order[player_count - 1]) {
            Ok(characters) => {
                assert_eq!(characters.len(), 2 + add);
                assert_err!(selecting.player_get_closed_character(turn_order[player_count - 1]));
                assert!(characters.contains(&closed.unwrap()));
                assert_ok!(
                    game.player_select_character(turn_order[player_count - 1], closed.unwrap())
                );

                assert_matches!(game, GameState::Round(_));
                assert_ok!(game.round());
            }
            _ => panic!(),
        }
    }

    fn pick_with_players(player_count: usize) -> Result<GameState, GameError> {
        let mut game = GameState::new();
        let lobby = game.lobby_mut().expect("game not in lobby state");

        (0..(player_count as u8))
            .map(|i| (i, format!("Player {i}")))
            .for_each(
                |(i, name)| assert_matches!(lobby.join(name), Ok(p) if p.id() == PlayerId(i)),
            );

        game.start_game("../assets/cards/boardgame.json")?;

        assert_matches!(game, GameState::SelectingCharacters(_));
        assert_eq!(
            game.selecting_characters().unwrap().players.len(),
            player_count
        );

        finish_selecting_characters(&mut game);

        Ok(game)
    }
}<|MERGE_RESOLUTION|>--- conflicted
+++ resolved
@@ -1457,13 +1457,8 @@
     pub fn player_swap_with_deck(
         &mut self,
         id: PlayerId,
-<<<<<<< HEAD
-        card_idxs: Vec<usize>,
-    ) -> Result<usize, GameError> {
-=======
         card_idx: Vec<usize>,
     ) -> Result<Vec<usize>, GameError> {
->>>>>>> bac94d3f
         // cant use player_as_current_mut here because of multiple mutable borrows of self. hmm.
         let player = match self.players.player_mut(id) {
             Ok(player) if player.id() == self.current_player => player,
