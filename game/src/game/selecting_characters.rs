//! File containing the selecting characters state of the game.

use either::Either;

use crate::{errors::*, game::*, player::*};

/// State containing all information related to the selecting characters state of the game. In the
/// selecting characters stage, players select a character one by one until everyone has selected
/// a character, after which a round starts.
#[derive(Debug, Clone, PartialEq)]
pub struct SelectingCharacters {
    pub(super) players: Players<SelectingCharactersPlayer>,
    pub(super) characters: ObtainingCharacters,
    pub(super) assets: Deck<Asset>,
    pub(super) liabilities: Deck<Liability>,
    pub(super) markets: Deck<Either<Market, Event>>,
    pub(super) chairman: PlayerId,
    pub(super) current_market: Market,
    pub(super) current_events: Vec<Event>,
}

impl SelectingCharacters {
    /// Get a reference to a [`SelectingCharactersPlayer`] based on a specific `PlayerId`. Note
    /// that the players are in order, so id 0 refers to the player at index 0 and so on.
    /// See [`Players::player`] for further information
    pub fn player(&self, id: PlayerId) -> Result<&SelectingCharactersPlayer, GameError> {
        self.players.player(id)
    }

    /// Get a reference to a [`SelectingCharactersPlayer`] based on a specific `name`. Note
    /// that the players are in order, so id 0 refers to the player at index 0 and so on.
    pub fn player_by_name(&self, name: &str) -> Result<&SelectingCharactersPlayer, GameError> {
        self.players()
            .iter()
            .find(|p| p.name() == name)
            .ok_or_else(|| GameError::InvalidPlayerName(name.to_owned()))
    }

    /// Gets a slice of all players in the lobby.
    /// See [`Players::players`] for further information
    pub fn players(&self) -> &[SelectingCharactersPlayer] {
        self.players.players()
    }

    /// Gets the id of the current chairman
    pub fn chairman_id(&self) -> PlayerId {
        self.chairman
    }

    /// Gets the id of the player that's currently selecting a character
    pub fn currently_selecting_id(&self) -> PlayerId {
        (self.characters.applies_to_player() as u8).into()
    }

    /// Internally used function that checks whether a player with such an `id` exists, and whether
    /// that player is the current player. If this is the case, a reference to the player is
    /// returned.
    fn player_as_current(&self, id: PlayerId) -> Result<&SelectingCharactersPlayer, GameError> {
        let currently_selecting_id = self.currently_selecting_id();
        match self.players.player(id) {
            Ok(player) if player.id() == currently_selecting_id => Ok(player),
            Ok(_) => Err(GameError::NotPlayersTurn),
            Err(e) => Err(e),
        }
    }

    /// Gets a list of selectable characters for the player with `id`, if it's their turn to select
    /// a character next.
    pub fn player_get_selectable_characters(
        &self,
        id: PlayerId,
    ) -> Result<Vec<Character>, GameError> {
        let _ = self.player_as_current(id)?;

        self.characters
            .peek()
            .map(|pc| pc.characters)
            .map_err(Into::into)
    }

    /// Gets the closed character for the player with `id` if they're chairman.
    pub fn player_get_closed_character(&self, id: PlayerId) -> Result<Character, GameError> {
        let _ = self.player_as_current(id)?;

        match self.characters.peek()?.closed_character {
            Some(closed_character) => Ok(closed_character),
            None => Err(SelectingCharactersError::NotChairman.into()),
        }
    }

    /// Allows player with `id` to select `character`, if it is their turn and if that character is
    /// available to select. If they are the last player to select a character, a new [`GameState`]
    /// is returned of type [`Round`].
    pub(super) fn player_select_character(
        &mut self,
        id: PlayerId,
        character: Character,
    ) -> Result<Option<GameState>, GameError> {
        let currently_selecting_id = self.currently_selecting_id();

        match self.players.player_mut(id) {
            Ok(p) if p.id() == currently_selecting_id => {
                self.characters.pick(character)?;

                p.select_character(character)?;

                // Start round when no more characters can be picked
                if self.characters.peek().is_err() {
                    let current_player = self
                        .players()
                        .iter()
                        .min_by(|p1, p2| p1.character().cmp(&p2.character()))
                        .map(|p| p.id())
                        .unwrap();
                    // PANIC: This is safe because a game has to have at least four players to
                    // start, and they cannot be removed

                    let players = std::mem::take(&mut self.players);
                    let assets = std::mem::take(&mut self.assets);
                    let liabilities = std::mem::take(&mut self.liabilities);
                    let markets = std::mem::take(&mut self.markets);
                    let current_market = std::mem::take(&mut self.current_market);
                    let current_events = std::mem::take(&mut self.current_events);
                    let open_characters = self.characters.open_characters().to_vec();
                    let fired_characters: Vec<Character> = vec![];
                    let banker_target = None;
                    let players = players
                        .0
                        .into_iter()
                        .map(TryInto::try_into)
                        .collect::<Result<_, _>>()?;

                    let players = Players(players);

                    let mut round = Round {
                        current_player,
                        players,
                        assets,
                        liabilities,
                        markets,
                        chairman: self.chairman,
                        current_market,
                        current_events,
                        open_characters,
                        fired_characters,
<<<<<<< HEAD
                        banker_target,
=======
                        is_final_round: false,
>>>>>>> e885d308
                    };

                    round
                        .players
                        .player_mut(current_player)?
                        .start_turn(&round.current_market);

                    Ok(Some(GameState::Round(round)))
                } else {
                    Ok(None)
                }
            }
            Ok(_) => Err(GameError::NotPlayersTurn),
            Err(e) => Err(e),
        }
    }

    /// Gets the list of open characters, which are the characters nobody can select this round.
    pub fn open_characters(&self) -> &[Character] {
        self.characters.open_characters()
    }

    /// Gets a list of player ids that represent the order each player's turn is in. The chairman
    /// id will always be the first id in this list, and ids will then count upward and loop back
    /// around if necessary.
    pub fn turn_order(&self) -> Vec<PlayerId> {
        let start = usize::from(self.chairman) as u8;
        let limit = self.players.len() as u8;
        (start..limit).chain(0..start).map(Into::into).collect()
    }

    /// Get the current market
    pub fn current_market(&self) -> &Market {
        &self.current_market
    }

    /// Gets the [`PlayerInfo`] for each player, excluding the player that has the same id as `id`.
    pub fn player_info(&self, id: PlayerId) -> Vec<PlayerInfo> {
        self.players()
            .iter()
            .filter(|p| p.id() != id)
            .map(Into::into)
            .collect()
    }
}<|MERGE_RESOLUTION|>--- conflicted
+++ resolved
@@ -143,11 +143,8 @@
                         current_events,
                         open_characters,
                         fired_characters,
-<<<<<<< HEAD
                         banker_target,
-=======
                         is_final_round: false,
->>>>>>> e885d308
                     };
 
                     round
