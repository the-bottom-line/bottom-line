--- conflicted
+++ resolved
@@ -96,7 +96,6 @@
         }
     }
 
-<<<<<<< HEAD
     pub fn select_character(
         &mut self,
         character: Character,
@@ -107,22 +106,6 @@
                 self.character = Some(character);
                 Ok(())
             }
-=======
-    pub(crate) fn select_character(&mut self, character: Character) {
-        use Character::*;
-
-        self.character = Some(character);
-
-        match character {
-            Shareholder => {}
-            Banker => {}
-            Regulator => {}
-            CEO => {}
-            CFO => {}
-            CSO => {}
-            HeadRnD => {}
-            Stakeholder => {}
->>>>>>> 6c9cddf7
         }
     }
 }
@@ -286,25 +269,10 @@
         }
     }
 
-<<<<<<< HEAD
-    pub fn draw_card(
-        &mut self,
-        card: Either<Asset, Liability>,
-    ) -> Result<either::Either<&Asset, &Liability>, DrawCardError> {
-        if self.can_draw_cards() {
-            self.total_cards_drawn += 1;
-            self.cards_drawn.push(self.hand.len());
-            self.hand.push(card);
-            Ok(self.hand.last().unwrap().as_ref())
-        } else {
-            Err(DrawCardError::MaximumCardsDrawn(self.total_cards_drawn))
-        }
-=======
     fn draw_card(&mut self, card: Either<Asset, Liability>) {
         self.total_cards_drawn += 1;
         self.cards_drawn.push(self.hand.len());
         self.hand.push(card);
->>>>>>> 6c9cddf7
     }
 
     pub(crate) fn draw_asset(&mut self, deck: &mut Deck<Asset>) -> Result<&Asset, DrawCardError> {
