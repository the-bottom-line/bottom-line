use either::Either;
use serde::{Deserialize, Serialize};

use std::sync::Arc;

use crate::{
    errors::*,
    game::{Deck, Market, MarketCondition},
};

#[derive(Debug, Clone)]
pub struct LobbyPlayer {
    id: PlayerId,
    name: String,
}

impl LobbyPlayer {
    pub fn new(id: PlayerId, name: String) -> Self {
        Self { id, name }
    }

    pub fn id(&self) -> PlayerId {
        self.id
    }

    pub fn set_id(&mut self, id: PlayerId) {
        self.id = id;
    }

    pub fn name(&self) -> &str {
        &self.name
    }
}

#[derive(Debug, Clone)]
pub struct SelectingCharactersPlayer {
    id: PlayerId,
    name: String,
    cash: u8,
    assets: Vec<Asset>,
    liabilities: Vec<Liability>,
    character: Option<Character>,
    hand: Vec<Either<Asset, Liability>>,
}

impl SelectingCharactersPlayer {
    pub fn id(&self) -> PlayerId {
        self.id
    }

    pub fn name(&self) -> &str {
        &self.name
    }

    pub fn cash(&self) -> u8 {
        self.cash
    }

    pub fn assets(&self) -> &[Asset] {
        &self.assets
    }

    pub fn liabilities(&self) -> &[Liability] {
        &self.liabilities
    }

    pub fn character(&self) -> Option<Character> {
        self.character
    }

    pub fn hand(&self) -> &[Either<Asset, Liability>] {
        &self.hand
    }

    pub(crate) fn new(
        name: String,
        id: PlayerId,
        assets: [Asset; 2],
        liabilities: [Liability; 2],
        cash: u8,
    ) -> Self {
        let hand = assets
            .into_iter()
            .map(Either::Left)
            .chain(liabilities.into_iter().map(Either::Right))
            .collect();

        SelectingCharactersPlayer {
            id,
            name,
            cash,
            assets: vec![],
            liabilities: vec![],
            character: None,
            hand,
        }
    }

    pub fn select_character(
        &mut self,
        character: Character,
    ) -> Result<(), SelectingCharactersError> {
        match self.character {
            Some(c) => Err(SelectingCharactersError::AlreadySelectedCharacter(c)),
            None => {
                self.character = Some(character);
                Ok(())
            }
        }
    }
}

impl From<RoundPlayer> for SelectingCharactersPlayer {
    fn from(player: RoundPlayer) -> Self {
        Self {
            id: player.id,
            name: player.name,
            cash: player.cash,
            assets: player.assets,
            liabilities: player.liabilities,
            character: None,
            hand: player.hand,
        }
    }
}

#[derive(Debug, Clone)]
pub struct RoundPlayer {
<<<<<<< HEAD
    pub id: PlayerId,
    pub name: String,
    pub cash: u8,
    pub assets: Vec<Asset>,
    pub liabilities: Vec<Liability>,
    pub character: Character,
    pub hand: Vec<Either<Asset, Liability>>,
    pub cards_drawn: Vec<usize>,
    pub assets_to_play: u8,
    pub playable_assets: PlayableAssets,
    pub liabilities_to_play: u8,
    pub total_cards_drawn: u8,
    pub total_cards_given_back: u8,
    pub has_fired_this_round: bool,
=======
    id: PlayerId,
    name: String,
    cash: u8,
    assets: Vec<Asset>,
    liabilities: Vec<Liability>,
    character: Character,
    hand: Vec<Either<Asset, Liability>>,
    cards_drawn: Vec<usize>,
    assets_to_play: u8,
    playable_assets: PlayableAssets,
    liabilities_to_play: u8,
    total_cards_drawn: u8,
    total_cards_given_back: u8,
>>>>>>> b0e6aa84
}

impl RoundPlayer {
    pub fn id(&self) -> PlayerId {
        self.id
    }

    pub fn name(&self) -> &str {
        &self.name
    }

    pub fn cash(&self) -> u8 {
        self.cash
    }

    // TODO: Temporarily used in tests, remove when tests update
    pub(crate) fn _set_cash(&mut self, cash: u8) {
        self.cash = cash;
    }

    pub fn assets(&self) -> &[Asset] {
        &self.assets
    }

    pub fn liabilities(&self) -> &[Liability] {
        &self.liabilities
    }

    pub fn character(&self) -> Character {
        self.character
    }

    pub fn hand(&self) -> &[Either<Asset, Liability>] {
        &self.hand
    }

    fn update_cards_drawn(&mut self, card_idx: usize) {
        self.cards_drawn = self
            .cards_drawn
            .iter()
            .copied()
            .filter(|&i| i != card_idx)
            .collect();
    }

<<<<<<< HEAD
    fn can_play_asset(&self, color: Color) -> bool {
        self.assets_to_play
=======
    pub fn can_play_asset(&self, color: Color) -> bool {
        match self
            .assets_to_play
>>>>>>> b0e6aa84
            .checked_sub(self.playable_assets.color_cost(color))
            .is_some()
    }

    pub fn can_play_liability(&self) -> bool {
        self.liabilities_to_play > 0
    }

    pub(crate) fn redeem_liability(
        &mut self,
        liability_idx: usize,
    ) -> Result<Liability, RedeemLiabilityError> {
        if self.character.can_redeem_liabilities() {
            if self.can_play_liability() {
                if let Some(liability) = self.liabilities.get(liability_idx) {
                    if liability.value <= self.cash {
                        self.liabilities_to_play -= 1;
                        self.cash -= liability.value;
                        Ok(self.liabilities.remove(liability_idx))
                    } else {
                        Err(RedeemLiabilityError::NotEnoughCash {
                            cash: self.cash,
                            cost: liability.value,
                        })
                    }
                } else {
                    Err(RedeemLiabilityError::InvalidLiabilityIndex(
                        liability_idx as u8,
                    ))
                }
            } else {
                Err(RedeemLiabilityError::ExceedsMaximumLiabilities)
            }
        } else {
            Err(RedeemLiabilityError::NotAllowedToRedeemLiability(
                self.character,
            ))
        }
    }

    pub fn fire_character(&mut self, character: Character) -> Result<Character, GameError> {
        if character == Character::Shareholder {
            if !self.has_fired_this_round {
                if character != Character::Banker
                    && character != Character::Regulator
                    && character != Character::Shareholder
                {
                    self.has_fired_this_round = true;
                    Ok(character)
                } else {
                    Err(FireCharacterError::InvalidCharacter.into())
                }
            } else {
                Err(FireCharacterError::AlreadyFiredThisTurn.into())
            }
        } else {
            Err(FireCharacterError::InvalidPlayerCharacter.into())
        }
    }

    /// Plays card in players hand with index `card_idx`. If that index is valid, the card is played
    /// if
    pub(crate) fn play_card(
        &mut self,
        card_idx: usize,
    ) -> Result<Either<Asset, Liability>, PlayCardError> {
        use PlayCardError::*;

        if let Some(card) = self.hand.get(card_idx) {
            match card {
                Either::Left(a) if self.can_play_asset(a.color) && self.cash >= a.gold_value => {
                    let asset = self.hand.remove(card_idx).left().unwrap();
                    self.cash -= asset.gold_value;
                    self.assets_to_play -= self.playable_assets.color_cost(asset.color);
                    self.assets.push(asset.clone());
                    self.update_cards_drawn(card_idx);
                    Ok(Either::Left(asset))
                }
                Either::Left(a) if !self.can_play_asset(a.color) => Err(ExceedsMaximumAssets),
                Either::Left(a) if self.cash < a.gold_value => Err(CannotAffordAsset {
                    cash: self.cash,
                    cost: a.gold_value,
                }),
                Either::Right(_) if self.can_play_liability() => {
                    let liability = self.hand.remove(card_idx).right().unwrap();
                    self.cash += liability.value;
                    self.liabilities_to_play -= 1;
                    self.liabilities.push(liability.clone());
                    self.update_cards_drawn(card_idx);
                    Ok(Either::Right(liability))
                }
                Either::Right(_) if !self.can_play_liability() => Err(ExceedsMaximumLiabilities),
                _ => unreachable!(),
            }
        } else {
            Err(InvalidCardIndex(card_idx as u8))
        }
    }

    fn draw_card(&mut self, card: Either<Asset, Liability>) {
        self.total_cards_drawn += 1;
        self.cards_drawn.push(self.hand.len());
        self.hand.push(card);
    }

    pub(crate) fn draw_asset(&mut self, deck: &mut Deck<Asset>) -> Result<&Asset, DrawCardError> {
        if self.can_draw_cards() {
            let card = Either::Left(deck.draw());
            self.draw_card(card);

            Ok(self.hand.last().unwrap().as_ref().left().unwrap())
        } else {
            Err(DrawCardError::MaximumCardsDrawn(self.total_cards_drawn))
        }
    }

    pub(crate) fn draw_liability(
        &mut self,
        deck: &mut Deck<Liability>,
    ) -> Result<&Liability, DrawCardError> {
        if self.can_draw_cards() {
            let card = Either::Right(deck.draw());
            self.draw_card(card);

            Ok(self.hand.last().unwrap().as_ref().right().unwrap())
        } else {
            Err(DrawCardError::MaximumCardsDrawn(self.total_cards_drawn))
        }
    }

    pub(crate) fn give_back_card(
        &mut self,
        card_idx: usize,
    ) -> Result<Either<Asset, Liability>, GiveBackCardError> {
        if self.should_give_back_cards() {
            match self.hand.get(card_idx) {
                Some(_) => {
                    self.total_cards_given_back += 1;
                    self.update_cards_drawn(card_idx);
                    Ok(self.hand.remove(card_idx))
                }
                None => Err(GiveBackCardError::InvalidCardIndex(card_idx as u8)),
            }
        } else {
            Err(GiveBackCardError::Unnecessary)
        }
    }

    pub fn should_give_back_cards(&self) -> bool {
        // For every 3 cards drawn one needs to give one back
        match (self.total_cards_drawn / 3).checked_sub(self.total_cards_given_back) {
            Some(v) => v > 0,
            None => false,
        }
    }

    pub fn can_draw_cards(&self) -> bool {
        self.total_cards_drawn < self.draws_n_cards()
    }

    pub fn draws_n_cards(&self) -> u8 {
        self.character.draws_n_cards()
    }

    pub fn gives_back_n_cards(&self) -> u8 {
        // Give back one card for every 3 drawn
        self.draws_n_cards() / 3
    }

    pub fn playable_assets(&self) -> PlayableAssets {
        self.playable_assets
    }

    pub fn playable_liabilities(&self) -> u8 {
        self.character.playable_liabilities()
    }

    pub fn turn_start_cash(&self) -> i16 {
        1
    }

    pub fn asset_bonus(&self) -> i16 {
        match self.character.color() {
            Some(color) => self
                .assets
                .iter()
                .flat_map(|a| (a.color == color).then_some(1))
                .sum(),
            None => 0,
        }
    }

    pub fn market_condition_bonus(&self, current_market: &Market) -> i16 {
        match self.character.color() {
            Some(color) => match current_market.color_condition(color) {
                MarketCondition::Plus => 1,
                MarketCondition::Zero => 0,
                MarketCondition::Minus => -1,
            },
            None => 0,
        }
    }

    pub fn turn_cash(&self, current_market: &Market) -> u8 {
        let start = self.turn_start_cash();
        let asset_bonus = self.asset_bonus();
        let market_condition_bonus = self.market_condition_bonus(current_market);

        (start + asset_bonus + market_condition_bonus) as u8
    }

    pub(crate) fn start_turn(&mut self, current_market: &Market) {
        self.cash += self.turn_cash(current_market);
    }
}

impl TryFrom<SelectingCharactersPlayer> for RoundPlayer {
    type Error = GameError;

    fn try_from(player: SelectingCharactersPlayer) -> Result<Self, Self::Error> {
        match player.character {
            Some(character) => {
                let playable_assets = character.playable_assets();
                Ok(Self {
                    id: player.id,
                    name: player.name,
                    cash: player.cash,
                    assets: player.assets,
                    liabilities: player.liabilities,
                    character,
                    hand: player.hand,
                    cards_drawn: Vec::new(),
                    assets_to_play: playable_assets.total(),
                    playable_assets,
                    liabilities_to_play: character.playable_liabilities(),
                    total_cards_drawn: 0,
                    total_cards_given_back: 0,
                    has_fired_this_round: false,
                })
            }
            None => Err(GameError::PlayerMissingCharacter),
        }
    }
}

#[derive(Debug, Clone)]
pub struct ResultsPlayer {
    id: PlayerId,
    name: String,
    cash: u8,
    assets: Vec<Asset>,
    liabilities: Vec<Liability>,
    hand: Vec<Either<Asset, Liability>>,
}

impl ResultsPlayer {
    pub fn id(&self) -> PlayerId {
        self.id
    }

    pub fn name(&self) -> &str {
        &self.name
    }

    pub fn cash(&self) -> u8 {
        self.cash
    }

    pub fn assets(&self) -> &[Asset] {
        &self.assets
    }

    pub fn liabilities(&self) -> &[Liability] {
        &self.liabilities
    }

    pub fn hand(&self) -> &[Either<Asset, Liability>] {
        &self.hand
    }

    pub fn total_gold(&self) -> u8 {
        self.assets.iter().map(|a| a.gold_value).sum()
    }

    pub fn total_silver(&self) -> u8 {
        self.assets.iter().map(|a| a.silver_value).sum()
    }

    fn calc_loan(&self, rfr_type: LiabilityType) -> u8 {
        self.liabilities
            .iter()
            .filter_map(|l| (l.rfr_type == rfr_type).then_some(l.value))
            .sum()
    }

    pub fn trade_credit(&self) -> u8 {
        self.calc_loan(LiabilityType::TradeCredit)
    }

    pub fn bank_loan(&self) -> u8 {
        self.calc_loan(LiabilityType::BankLoan)
    }

    pub fn bonds(&self) -> u8 {
        self.calc_loan(LiabilityType::Bonds)
    }

    pub fn color_value(&self, color: Color, market: &Market) -> f64 {
        let market_condition = match color {
            Color::Red => market.red,
            Color::Green => market.green,
            Color::Purple => market.purple,
            Color::Yellow => market.yellow,
            Color::Blue => market.blue,
        };

        let mul = match market_condition {
            MarketCondition::Plus => 1.0,
            MarketCondition::Minus => 0.0,
            MarketCondition::Zero => -1.0,
        };

        self.assets
            .iter()
            .filter_map(|a| {
                color
                    .eq(&a.color)
                    .then_some(a.gold_value as f64 + (a.silver_value as f64) * mul)
            })
            .sum()
    }
}

impl From<RoundPlayer> for ResultsPlayer {
    fn from(player: RoundPlayer) -> Self {
        Self {
            id: player.id,
            name: player.name,
            cash: player.cash,
            assets: player.assets,
            liabilities: player.liabilities,
            hand: player.hand,
        }
    }
}

#[derive(Debug, Clone, PartialEq, Serialize, Deserialize)]
pub struct Asset {
    pub title: String,
    pub gold_value: u8,
    pub silver_value: u8,
    pub color: Color,
    pub ability: Option<AssetPowerup>,
    pub image_front_url: String,
    pub image_back_url: Arc<String>,
}

impl std::fmt::Display for Asset {
    fn fmt(&self, f: &mut std::fmt::Formatter<'_>) -> std::fmt::Result {
        write!(
            f,
            "{}\ngold: {}\nsilver: {}\ncolor: {:?}",
            self.title, self.gold_value, self.silver_value, self.color
        )
    }
}

#[derive(Debug, Copy, Clone, PartialEq, Serialize, Deserialize)]
pub enum AssetPowerup {
    #[serde(rename = "At the end of the game, for one color, turn - into 0 or 0 into +")]
    MinusIntoPlus,
    #[serde(rename = "At the end of the game, turn silver into gold on one asset card")]
    SilverIntoGold,
    #[serde(rename = "At the end of the game, count one of your assets as any color")]
    CountAsAnyColor,
}

impl std::fmt::Display for AssetPowerup {
    fn fmt(&self, f: &mut std::fmt::Formatter<'_>) -> std::fmt::Result {
        match self {
            Self::MinusIntoPlus => write!(
                f,
                "At the end of the game, for one color, turn - into 0 or 0 into +"
            ),
            Self::SilverIntoGold => write!(
                f,
                "At the end of the game, turn silver into gold on one asset card"
            ),
            Self::CountAsAnyColor => write!(
                f,
                "At the end of the game, count one of your assets as any color"
            ),
        }
    }
}

#[derive(Debug, Clone, PartialEq, Serialize, Deserialize)]
pub struct Liability {
    pub value: u8,
    pub rfr_type: LiabilityType,
    pub image_front_url: String,
    pub image_back_url: Arc<String>,
}

impl Liability {
    pub fn rfr_percentage(&self) -> u8 {
        match self.rfr_type {
            LiabilityType::TradeCredit => 1,
            LiabilityType::BankLoan => 2,
            LiabilityType::Bonds => 3,
        }
    }
}

impl std::fmt::Display for Liability {
    fn fmt(&self, f: &mut std::fmt::Formatter<'_>) -> std::fmt::Result {
        let title = serde_json::to_string(&self.rfr_type).unwrap();
        write!(
            f,
            "{title} - {}%\nvalue: {}\n",
            self.rfr_percentage(),
            self.value
        )
    }
}

#[derive(Debug, Copy, Clone, Serialize, Deserialize, PartialEq, Eq)]
pub enum LiabilityType {
    #[serde(rename = "Trade Credit")]
    TradeCredit,
    #[serde(rename = "Bank Loan")]
    BankLoan,
    Bonds,
}

#[derive(Debug, Copy, Clone, Serialize, Deserialize, PartialEq, Eq)]
pub enum CardType {
    Asset,
    Liability,
}

pub trait GetPlayerInfo {
    fn info(&self) -> PlayerInfo;
}

impl<T> GetPlayerInfo for T
where
    for<'a> PlayerInfo: From<&'a T>,
{
    fn info(&self) -> PlayerInfo {
        PlayerInfo::from(self)
    }
}

#[derive(Debug, Clone, Serialize, Deserialize)]
pub struct PlayerInfo {
    pub name: String,
    pub id: PlayerId,
    pub hand: Vec<CardType>,
    pub assets: Vec<Asset>,
    pub liabilities: Vec<Liability>,
    pub cash: u8,
    pub character: Option<Character>,
}

impl PlayerInfo {
    fn hand(hand: &[Either<Asset, Liability>]) -> Vec<CardType> {
        hand.iter()
            .map(|e| match e {
                Either::Left(_) => CardType::Asset,
                Either::Right(_) => CardType::Liability,
            })
            .collect()
    }
}

impl Default for PlayerInfo {
    fn default() -> Self {
        Self {
            name: Default::default(),
            id: PlayerId(0),
            hand: Default::default(),
            assets: Default::default(),
            liabilities: Default::default(),
            cash: Default::default(),
            character: Default::default(),
        }
    }
}

impl From<&LobbyPlayer> for PlayerInfo {
    fn from(player: &LobbyPlayer) -> Self {
        Self {
            name: player.name.clone(),
            id: player.id,
            ..Default::default()
        }
    }
}

impl From<&SelectingCharactersPlayer> for PlayerInfo {
    fn from(player: &SelectingCharactersPlayer) -> Self {
        Self {
            name: player.name.clone(),
            id: player.id,
            hand: Self::hand(&player.hand),
            assets: player.assets.clone(),
            liabilities: player.liabilities.clone(),
            cash: player.cash,
            character: player.character,
        }
    }
}

impl From<&RoundPlayer> for PlayerInfo {
    fn from(player: &RoundPlayer) -> Self {
        Self {
            name: player.name.clone(),
            id: player.id,
            hand: Self::hand(&player.hand),
            assets: player.assets.clone(),
            liabilities: player.liabilities.clone(),
            cash: player.cash,
            character: Some(player.character),
        }
    }
}

impl From<&ResultsPlayer> for PlayerInfo {
    fn from(player: &ResultsPlayer) -> Self {
        Self {
            name: player.name.clone(),
            id: player.id,
            hand: Self::hand(&player.hand),
            assets: player.assets.clone(),
            liabilities: player.liabilities.clone(),
            cash: player.cash,
            character: None,
        }
    }
}

#[derive(Debug, Copy, Clone, Serialize, Deserialize, PartialEq, Eq, Hash)]
pub enum Color {
    Red,
    Green,
    Purple,
    Yellow,
    Blue,
}

impl Color {
    pub const COLORS: [Color; 5] = [
        Self::Red,
        Self::Green,
        Self::Purple,
        Self::Yellow,
        Self::Blue,
    ];
}

#[derive(Debug, Copy, Clone, Serialize, Deserialize, PartialEq, Eq, Hash, PartialOrd, Ord)]
pub enum Character {
    Shareholder,
    Banker,
    Regulator,
    CEO,
    CFO,
    CSO,
    HeadRnD,
    Stakeholder,
}

impl Character {
    pub const CHARACTERS: [Character; 8] = [
        Self::Shareholder,
        Self::Banker,
        Self::Regulator,
        Self::CEO,
        Self::CFO,
        Self::CSO,
        Self::HeadRnD,
        Self::Stakeholder,
    ];

    pub fn color(&self) -> Option<Color> {
        use Color::*;

        match self {
            Self::Shareholder => None,
            Self::Banker => None,
            Self::Regulator => None,
            Self::CEO => Some(Yellow),
            Self::CFO => Some(Blue),
            Self::CSO => Some(Green),
            Self::HeadRnD => Some(Purple),
            Self::Stakeholder => Some(Red),
        }
    }

    pub fn next(&self) -> Option<Self> {
        use Character::*;

        match self {
            Shareholder => Some(Banker),
            Banker => Some(Regulator),
            Regulator => Some(CEO),
            CEO => Some(CFO),
            CFO => Some(CSO),
            CSO => Some(HeadRnD),
            HeadRnD => Some(Stakeholder),
            Stakeholder => None,
        }
    }

    pub fn first(characters: &[Self]) -> Option<Self> {
        characters.iter().max().copied()
    }

    pub fn playable_assets(&self) -> PlayableAssets {
        match self {
            Self::CEO => PlayableAssets {
                total: 3,
                ..Default::default()
            },
            Self::CSO => PlayableAssets {
                total: 2,
                red_cost: 1,
                green_cost: 1,
                purple_cost: 2,
                yellow_cost: 2,
                blue_cost: 2,
            },
            _ => PlayableAssets::default(),
        }
    }

    pub fn playable_liabilities(&self) -> u8 {
        match self {
            Self::CFO => 3,
            _ => 1,
        }
    }

    pub fn draws_n_cards(&self) -> u8 {
        // TODO: fix head rnd ability when ready
        match self {
            Self::HeadRnD => 6,
            _ => 3,
        }
    }

    pub fn can_redeem_liabilities(&self) -> bool {
        matches!(self, Self::CFO)
    }
}

#[derive(Debug, Copy, Clone, Serialize, Deserialize)]
pub struct PlayableAssets {
    total: u8,
    red_cost: u8,
    green_cost: u8,
    purple_cost: u8,
    yellow_cost: u8,
    blue_cost: u8,
}

impl PlayableAssets {
    pub fn total(&self) -> u8 {
        self.total
    }

    pub fn color_cost(&self, color: Color) -> u8 {
        let cost = match color {
            Color::Red => self.red_cost,
            Color::Green => self.green_cost,
            Color::Purple => self.purple_cost,
            Color::Yellow => self.yellow_cost,
            Color::Blue => self.blue_cost,
        };

        debug_assert!(cost > 0);
        debug_assert_eq!(self.total % cost, 0);

        cost
    }
}

impl Default for PlayableAssets {
    fn default() -> Self {
        Self {
            total: 1,
            red_cost: 1,
            green_cost: 1,
            purple_cost: 1,
            yellow_cost: 1,
            blue_cost: 1,
        }
    }
}

#[derive(
    Debug, Copy, Clone, Default, Serialize, Deserialize, PartialEq, Eq, Hash, PartialOrd, Ord,
)]
pub struct PlayerId(pub u8);

impl<I: Into<u8>> From<I> for PlayerId {
    fn from(value: I) -> Self {
        Self(value.into())
    }
}

impl From<PlayerId> for usize {
    fn from(value: PlayerId) -> Self {
        value.0 as usize
    }
}

#[cfg(test)]
mod tests {
    use super::*;
    use claim::*;
    use itertools::Itertools;

    fn asset(color: Color) -> Asset {
        Asset {
            color,
            title: "Asset".to_owned(),
            gold_value: 1,
            silver_value: 1,
            ability: None,
            image_front_url: Default::default(),
            image_back_url: Default::default(),
        }
    }

    fn liability(value: u8) -> Liability {
        Liability {
            value,
            rfr_type: LiabilityType::BankLoan,
            image_front_url: Default::default(),
            image_back_url: Default::default(),
        }
    }

    fn hand_asset(color: Color) -> Vec<Either<Asset, Liability>> {
        vec![Either::Left(asset(color))]
    }

    fn hand_liability(value: u8) -> Vec<Either<Asset, Liability>> {
        vec![Either::Right(liability(value))]
    }

    #[test]
    fn select_character() {
        for character in Character::CHARACTERS {
            let mut player = SelectingCharactersPlayer {
                id: Default::default(),
                name: Default::default(),
                assets: Default::default(),
                liabilities: Default::default(),
                cash: Default::default(),
                character: None,
                hand: Default::default(),
            };

            assert_ok!(player.select_character(character));
            assert_eq!(player.character, Some(character));

            for character2 in Character::CHARACTERS {
                assert_matches!(
                    player.select_character(character2),
                    Err(SelectingCharactersError::AlreadySelectedCharacter(c)) if c == character
                );
            }
        }
    }

    #[test]
    fn draw_cards_head_rnd() {
        let liability_value = 10;

        let selecting_player = SelectingCharactersPlayer {
            id: Default::default(),
            name: Default::default(),
            assets: Default::default(),
            liabilities: Default::default(),
            cash: Default::default(),
            character: Some(Character::HeadRnD),
            hand: Default::default(),
        };
        let round_player = RoundPlayer::try_from(selecting_player).unwrap();

        std::iter::repeat_n([CardType::Asset, CardType::Liability], 7)
            .multi_cartesian_product()
            .map(|v| ([v[0], v[1], v[2], v[3], v[4], v[5]], v[6]))
            .for_each(|(types, extra)| {
                let mut player = round_player.clone();
                for t in types {
                    let hand_len = player.hand.len();
                    let total_cards_drawn = player.total_cards_drawn;
                    match t {
                        CardType::Asset => {
                            let mut assets = Deck::new(vec![asset(Color::Red)]);
                            let asset = assert_ok!(player.draw_asset(&mut assets)).clone();
                            let cmp = player.hand[*player.cards_drawn.last().unwrap()]
                                .as_ref()
                                .left()
                                .unwrap();
                            assert_eq!(&asset, cmp);
                        }
                        CardType::Liability => {
                            let mut liabilities = Deck::new(vec![liability(liability_value)]);
                            let liability =
                                assert_ok!(player.draw_liability(&mut liabilities)).clone();
                            let cmp = player.hand[*player.cards_drawn.last().unwrap()]
                                .as_ref()
                                .right()
                                .unwrap();
                            assert_eq!(&liability, cmp);
                        }
                    }
                    assert_eq!(hand_len, player.hand.len() - 1);
                    assert_eq!(total_cards_drawn, player.total_cards_drawn - 1);
                }

                let hand_len = player.hand.len();
                let cards_drawn = player.total_cards_drawn;
                match extra {
                    CardType::Asset => {
                        let mut assets = Deck::new(vec![asset(Color::Red)]);
                        assert_matches!(
                            player.draw_asset(&mut assets),
                            Err(DrawCardError::MaximumCardsDrawn(_))
                        );
                    }
                    CardType::Liability => {
                        let mut liabilities = Deck::new(vec![liability(liability_value)]);
                        assert_matches!(
                            player.draw_liability(&mut liabilities),
                            Err(DrawCardError::MaximumCardsDrawn(_))
                        );
                    }
                }
                assert_eq!(hand_len, player.hand.len());
                assert_eq!(cards_drawn, player.total_cards_drawn);
            });
    }

    #[test]
    fn draw_cards_default() {
        let liability_value = 10;

        for character in Character::CHARACTERS
            .into_iter()
            .filter(|c| *c != Character::HeadRnD)
        {
            let selecting_player = SelectingCharactersPlayer {
                id: Default::default(),
                name: Default::default(),
                assets: Default::default(),
                liabilities: Default::default(),
                cash: Default::default(),
                character: Some(character),
                hand: Default::default(),
            };
            let round_player = RoundPlayer::try_from(selecting_player).unwrap();

            std::iter::repeat_n([CardType::Asset, CardType::Liability], 4)
                .multi_cartesian_product()
                .map(|v| ([v[0], v[1], v[2]], v[3]))
                .for_each(|(types, extra)| {
                    let mut player = round_player.clone();
                    for t in types {
                        match t {
                            CardType::Asset => {
                                let mut assets = Deck::new(vec![asset(Color::Red)]);
                                let asset = assert_ok!(player.draw_asset(&mut assets)).clone();
                                let cmp = player.hand[*player.cards_drawn.last().unwrap()]
                                    .as_ref()
                                    .left()
                                    .unwrap();
                                assert_eq!(&asset, cmp);
                            }
                            CardType::Liability => {
                                let mut liabilities = Deck::new(vec![liability(liability_value)]);
                                let liability =
                                    assert_ok!(player.draw_liability(&mut liabilities)).clone();
                                let cmp = player.hand[*player.cards_drawn.last().unwrap()]
                                    .as_ref()
                                    .right()
                                    .unwrap();
                                assert_eq!(&liability, cmp);
                            }
                        }
                    }

                    let hand_len = player.hand.len();
                    let cards_drawn = player.total_cards_drawn;
                    match extra {
                        CardType::Asset => {
                            let mut assets = Deck::new(vec![asset(Color::Red)]);
                            assert_matches!(
                                player.draw_asset(&mut assets),
                                Err(DrawCardError::MaximumCardsDrawn(_))
                            );
                        }
                        CardType::Liability => {
                            let mut liabilities = Deck::new(vec![liability(liability_value)]);
                            assert_matches!(
                                player.draw_liability(&mut liabilities),
                                Err(DrawCardError::MaximumCardsDrawn(_))
                            );
                        }
                    }
                    assert_eq!(hand_len, player.hand.len());
                    assert_eq!(cards_drawn, player.total_cards_drawn);
                });
        }
    }

    #[test]
    fn give_back_cards_head_rnd() {
        const CHARACTER: Character = Character::HeadRnD;

        let selecting_player = SelectingCharactersPlayer {
            id: Default::default(),
            name: Default::default(),
            assets: Default::default(),
            liabilities: Default::default(),
            cash: Default::default(),
            character: Some(CHARACTER),
            hand: Default::default(),
        };
        let mut player = RoundPlayer::try_from(selecting_player).unwrap();

        let asset_vec = std::iter::repeat_with(|| asset(Color::Blue))
            .take(6)
            .collect();
        let mut assets = Deck::new(asset_vec);
        for _ in 0..assets.len() {
            assert_ok!(player.draw_asset(&mut assets));
        }

        assert!(player.should_give_back_cards());
        assert_eq!(player.total_cards_given_back, 0);
        assert_eq!(CHARACTER.draws_n_cards(), player.hand.len() as u8);

        assert_err!(player.give_back_card(123));
        assert_eq!(player.total_cards_given_back, 0);
        assert_eq!(CHARACTER.draws_n_cards(), player.hand.len() as u8);

        assert_ok!(player.give_back_card(0));
        assert_eq!(player.total_cards_given_back, 1);
        assert_eq!(CHARACTER.draws_n_cards() - 1, player.hand.len() as u8);

        assert!(player.should_give_back_cards());

        assert_ok!(player.give_back_card(0));
        assert_eq!(player.total_cards_given_back, 2);
        assert_eq!(CHARACTER.draws_n_cards() - 2, player.hand.len() as u8);

        assert!(!player.should_give_back_cards());
        assert_err!(player.give_back_card(0));
        assert_eq!(player.total_cards_given_back, 2);
        assert_eq!(CHARACTER.draws_n_cards() - 2, player.hand.len() as u8);
    }

    #[test]
    fn give_back_cards_default() {
        for character in Character::CHARACTERS
            .into_iter()
            .filter(|c| *c != Character::HeadRnD)
        {
            let selecting_player = SelectingCharactersPlayer {
                id: Default::default(),
                name: Default::default(),
                assets: Default::default(),
                liabilities: Default::default(),
                cash: Default::default(),
                character: Some(character),
                hand: Default::default(),
            };
            let mut player = RoundPlayer::try_from(selecting_player).unwrap();

            let asset_vec = std::iter::repeat_with(|| asset(Color::Blue))
                .take(3)
                .collect();
            let mut assets = Deck::new(asset_vec);
            for _ in 0..assets.len() {
                assert_ok!(player.draw_asset(&mut assets));
            }

            assert!(player.should_give_back_cards());
            assert_eq!(player.total_cards_given_back, 0);
            assert_eq!(character.draws_n_cards(), player.hand.len() as u8);

            assert_err!(player.give_back_card(123));
            assert_eq!(player.total_cards_given_back, 0);
            assert_eq!(character.draws_n_cards(), player.hand.len() as u8);

            assert_ok!(player.give_back_card(0));
            assert_eq!(player.total_cards_given_back, 1);
            assert_eq!(character.draws_n_cards() - 1, player.hand.len() as u8);

            assert!(!player.should_give_back_cards());
            assert_err!(player.give_back_card(0));
            assert_eq!(player.total_cards_given_back, 1);
            assert_eq!(character.draws_n_cards() - 1, player.hand.len() as u8);
        }
    }

    #[test]
    fn should_give_back_cards() {
        let selecting_player = SelectingCharactersPlayer {
            id: Default::default(),
            name: Default::default(),
            assets: Default::default(),
            liabilities: Default::default(),
            cash: Default::default(),
            character: Some(Character::HeadRnD),
            hand: Default::default(),
        };
        let mut round_player = RoundPlayer::try_from(selecting_player).unwrap();

        for total_cards_drawn in 0..100u8 {
            for total_cards_given_back in 0..33u8 {
                let cmp = match (total_cards_drawn / 3).checked_sub(total_cards_given_back) {
                    Some(v) => v > 0,
                    None => false,
                };
                round_player.total_cards_drawn = total_cards_drawn;
                round_player.total_cards_given_back = total_cards_given_back;
                assert_eq!(round_player.should_give_back_cards(), cmp);
            }
        }
    }

    #[test]
    fn asset_bonus() {
        for character in Character::CHARACTERS {
            for color in Color::COLORS {
                // bit awkward: get color that's not the same as either the tested color or the
                // character color. This could be different to test for asset_bonus() values of 1
                let different_color = Color::COLORS
                    .into_iter()
                    .find(|c| color.ne(c) && Some(*c).ne(&character.color()))
                    .unwrap();
                let assets = vec![asset(color), asset(color), asset(different_color)];
                let selecting_player = SelectingCharactersPlayer {
                    id: Default::default(),
                    name: Default::default(),
                    assets,
                    liabilities: Default::default(),
                    cash: 100,
                    character: Some(character),
                    hand: Default::default(),
                };
                let round_player = RoundPlayer::try_from(selecting_player).unwrap();

                match character.color() {
                    Some(character_color) if character_color == color => {
                        assert_eq!(round_player.asset_bonus(), 2, "{character:?}")
                    }
                    Some(_) => assert_eq!(round_player.asset_bonus(), 0),
                    None => assert_eq!(round_player.asset_bonus(), 0),
                }
            }
        }
    }

    #[test]
    fn market_condition_bonus() {
        use MarketCondition::*;

        for character in Character::CHARACTERS {
            for condition in [Minus, Zero, Plus] {
                let selecting_player = SelectingCharactersPlayer {
                    id: Default::default(),
                    name: Default::default(),
                    assets: Default::default(),
                    liabilities: Default::default(),
                    cash: 100,
                    character: Some(character),
                    hand: Default::default(),
                };
                let round_player = RoundPlayer::try_from(selecting_player).unwrap();

                let mut market = Market {
                    title: Default::default(),
                    rfr: Default::default(),
                    mrp: Default::default(),
                    yellow: Zero,
                    blue: Zero,
                    green: Zero,
                    purple: Zero,
                    red: Zero,
                    image_front_url: Default::default(),
                    image_back_url: Default::default(),
                };

                match character.color() {
                    Some(Color::Red) => market.red = condition,
                    Some(Color::Green) => market.green = condition,
                    Some(Color::Yellow) => market.yellow = condition,
                    Some(Color::Purple) => market.purple = condition,
                    Some(Color::Blue) => market.blue = condition,
                    None => {
                        market.red = condition;
                        market.green = condition;
                        market.yellow = condition;
                        market.purple = condition;
                        market.blue = condition;
                    }
                }

                let bonus = match character.color() {
                    Some(color) => match market.color_condition(color) {
                        MarketCondition::Plus => 1,
                        MarketCondition::Zero => 0,
                        MarketCondition::Minus => -1,
                    },
                    None => 0,
                };

                assert_eq!(
                    round_player.market_condition_bonus(&market),
                    bonus,
                    "{character:?}, {condition:?}"
                );
            }
        }
    }

    #[test]
    fn playable_assets_default() {
        const STARTING_CASH: u8 = 100;

        for character in Character::CHARACTERS
            .into_iter()
            .filter(|c| ![Character::CEO, Character::CSO].contains(c))
        {
            let selecting_player = SelectingCharactersPlayer {
                id: Default::default(),
                name: Default::default(),
                assets: Default::default(),
                liabilities: Default::default(),
                cash: STARTING_CASH,
                character: Some(character),
                hand: vec![],
            };
            let round_player = RoundPlayer::try_from(selecting_player).unwrap();

            // All permutations of any 2 colors
            std::iter::repeat_n(Color::COLORS, 2)
                .multi_cartesian_product()
                .map(|v| (v[0], v[1]))
                .for_each(|(c1, c2)| {
                    let mut player = round_player.clone();
                    let cash = player.cash;

                    player.hand = hand_asset(c1);
                    assert_ok!(player.play_card(0));

                    assert_eq!(player.cash, cash - 1);
                    assert_eq!(player.hand.len(), 0);
                    assert_eq!(player.assets.len(), 1);

                    assert!(!player.can_play_asset(c2));

                    player.hand = hand_asset(c2);
                    assert_matches!(
                        player.play_card(0),
                        Err(PlayCardError::ExceedsMaximumAssets)
                    );
                    assert_eq!(player.cash, cash - 1);
                    assert_eq!(player.hand.len(), 1);
                    assert_eq!(player.assets.len(), 1);
                });
        }
    }

    #[test]
    fn playable_assets_ceo() {
        const STARTING_CASH: u8 = 100;

        let selecting_player = SelectingCharactersPlayer {
            id: Default::default(),
            name: Default::default(),
            assets: Default::default(),
            liabilities: Default::default(),
            cash: 100,
            character: Some(Character::CEO),
            hand: vec![],
        };
        let round_player = RoundPlayer::try_from(selecting_player).unwrap();

        // All permutations of 4 colors
        std::iter::repeat_n(Color::COLORS, 4)
            .multi_cartesian_product()
            .map(|v| ([v[0], v[1], v[2]], v[3]))
            .for_each(|(colors, extra)| {
                let mut player = round_player.clone();

                for (i, c) in colors.into_iter().enumerate() {
                    player.hand = hand_asset(c);
                    assert_ok!(player.play_card(0), "bought assets: {i}");
                    assert_eq!(player.assets.len(), i + 1);
                    assert_eq!(player.cash, STARTING_CASH - 1 - i as u8);
                }

                assert!(!player.can_play_asset(extra));

                player.hand = hand_asset(extra);
                assert_matches!(
                    player.play_card(0),
                    Err(PlayCardError::ExceedsMaximumAssets)
                );
                assert_eq!(player.assets.len(), 3);
                assert_eq!(player.cash, STARTING_CASH - 3);
            });
    }

    #[test]
    fn playable_assets_cso() {
        const STARTING_CASH: u8 = 100;

        let selecting_player = SelectingCharactersPlayer {
            id: Default::default(),
            name: Default::default(),
            assets: Default::default(),
            liabilities: Default::default(),
            cash: 100,
            character: Some(Character::CSO),
            hand: vec![],
        };
        let round_player = RoundPlayer::try_from(selecting_player).unwrap();

        // All permutations of 3 red/green colors
        std::iter::repeat_n([Color::Red, Color::Green], 3)
            .multi_cartesian_product()
            .map(|v| ([v[0], v[1]], v[2]))
            .for_each(|(colors, extra)| {
                let mut player = round_player.clone();

                for (i, c) in colors.into_iter().enumerate() {
                    player.hand = hand_asset(c);
                    assert_ok!(player.play_card(0));
                    assert_eq!(player.assets.len(), i + 1);
                    assert_eq!(player.cash, STARTING_CASH - 1 - i as u8);
                }

                player.hand = hand_asset(extra);
                assert_matches!(
                    player.play_card(0),
                    Err(PlayCardError::ExceedsMaximumAssets)
                );
                assert_eq!(player.assets.len(), 2);
                assert_eq!(player.cash, STARTING_CASH - 2);
            });

        // All permutations of any color followed by blue, yellow or purple
        std::iter::repeat_n(Color::COLORS, 2)
            .multi_cartesian_product()
            .map(|v| (v[0], v[1]))
            .filter(|(_, c2)| [Color::Blue, Color::Yellow, Color::Purple].contains(c2))
            .for_each(|(c1, c2)| {
                let mut player = round_player.clone();
                player.hand = hand_asset(c1);
                assert_ok!(player.play_card(0));
                assert_eq!(player.assets.len(), 1);
                assert_eq!(player.cash, STARTING_CASH - 1);

                player.hand = hand_asset(c2);
                assert_matches!(
                    player.play_card(0),
                    Err(PlayCardError::ExceedsMaximumAssets)
                );
                assert_eq!(player.assets.len(), 1);
                assert_eq!(player.cash, STARTING_CASH - 1);
            });
    }

    #[test]
    fn issue_liabilities_cfo() {
        const LIABILITY_VALUE: u8 = 10;

        #[derive(Copy, Clone, Debug)]
        enum IR {
            Issue,
            Redeem,
        }

        std::iter::repeat_n([IR::Issue, IR::Redeem], 4)
            .multi_cartesian_product()
            .map(|v| ([v[0], v[1], v[2]], v[3]))
            .for_each(|(irs, extra)| {
                let selecting_player = SelectingCharactersPlayer {
                    id: Default::default(),
                    name: Default::default(),
                    assets: Default::default(),
                    liabilities: vec![
                        liability(LIABILITY_VALUE),
                        liability(LIABILITY_VALUE),
                        liability(LIABILITY_VALUE),
                    ],
                    cash: 100,
                    character: Some(Character::CFO),
                    hand: vec![
                        Either::Right(liability(LIABILITY_VALUE)),
                        Either::Right(liability(LIABILITY_VALUE)),
                        Either::Right(liability(LIABILITY_VALUE)),
                    ],
                };
                let mut player = RoundPlayer::try_from(selecting_player).unwrap();

                for ir in irs {
                    let player_cash = player.cash;
                    let hand_len = player.hand.len();
                    let liabilities_len = player.liabilities.len();
                    match ir {
                        IR::Issue => {
                            let liability = assert_ok!(player.play_card(0)).right().unwrap();
                            assert_eq!(liability.value, LIABILITY_VALUE);
                            assert_eq!(player.cash, player_cash + LIABILITY_VALUE);
                            assert_eq!(player.hand.len(), hand_len - 1);
                            assert_eq!(player.liabilities.len(), liabilities_len + 1);
                        }
                        IR::Redeem => {
                            let liability = assert_ok!(player.redeem_liability(0));
                            assert_eq!(liability.value, LIABILITY_VALUE);
                            assert_eq!(player.cash, player_cash - LIABILITY_VALUE);
                            assert_eq!(player.liabilities.len(), liabilities_len - 1);
                        }
                    }
                }

                match extra {
                    IR::Issue => {
                        let player_cash = player.cash;
                        player.hand = vec![];
                        assert_matches!(
                            player.play_card(0),
                            Err(PlayCardError::InvalidCardIndex(_))
                        );
                        assert_eq!(player.cash, player_cash);

                        player.hand = hand_liability(LIABILITY_VALUE);
                        assert_matches!(
                            player.play_card(0),
                            Err(PlayCardError::ExceedsMaximumLiabilities)
                        );
                        assert_eq!(player.cash, player_cash);
                    }
                    IR::Redeem => {
                        player.liabilities = vec![liability(LIABILITY_VALUE)];
                        assert_matches!(
                            player.redeem_liability(0),
                            Err(RedeemLiabilityError::ExceedsMaximumLiabilities)
                        );
                    }
                }
            });
    }

    #[test]
    fn issue_liabilities_default() {
        const LIABILITY_VALUE: u8 = 10;

        for character in Character::CHARACTERS
            .into_iter()
            .filter(|c| *c != Character::CFO)
        {
            let selecting_player = SelectingCharactersPlayer {
                id: Default::default(),
                name: Default::default(),
                assets: Default::default(),
                liabilities: Default::default(),
                cash: 100,
                character: Some(character),
                hand: hand_liability(LIABILITY_VALUE),
            };
            let mut player = RoundPlayer::try_from(selecting_player).unwrap();

            let player_cash = player.cash;
            let hand_len = player.hand.len();
            let liabilities_len = player.liabilities.len();

            let liability = assert_ok!(player.play_card(0)).right().unwrap();

            assert_eq!(liability.value, LIABILITY_VALUE);
            assert_eq!(player.cash, player_cash + LIABILITY_VALUE);
            assert_eq!(player.hand.len(), hand_len - 1);
            assert_eq!(player.liabilities.len(), liabilities_len + 1);

            let player_cash = player.cash;

            assert_matches!(player.play_card(0), Err(PlayCardError::InvalidCardIndex(_)));
            assert_eq!(player.cash, player_cash);

            player.hand = hand_liability(LIABILITY_VALUE);
            assert_matches!(
                player.play_card(0),
                Err(PlayCardError::ExceedsMaximumLiabilities)
            );
            assert_eq!(player.cash, player_cash);

            assert_matches!(
                player.redeem_liability(0),
                Err(RedeemLiabilityError::NotAllowedToRedeemLiability(_))
            );
            assert_eq!(player.cash, player_cash);
        }
    }
}<|MERGE_RESOLUTION|>--- conflicted
+++ resolved
@@ -126,22 +126,6 @@
 
 #[derive(Debug, Clone)]
 pub struct RoundPlayer {
-<<<<<<< HEAD
-    pub id: PlayerId,
-    pub name: String,
-    pub cash: u8,
-    pub assets: Vec<Asset>,
-    pub liabilities: Vec<Liability>,
-    pub character: Character,
-    pub hand: Vec<Either<Asset, Liability>>,
-    pub cards_drawn: Vec<usize>,
-    pub assets_to_play: u8,
-    pub playable_assets: PlayableAssets,
-    pub liabilities_to_play: u8,
-    pub total_cards_drawn: u8,
-    pub total_cards_given_back: u8,
-    pub has_fired_this_round: bool,
-=======
     id: PlayerId,
     name: String,
     cash: u8,
@@ -155,7 +139,7 @@
     liabilities_to_play: u8,
     total_cards_drawn: u8,
     total_cards_given_back: u8,
->>>>>>> b0e6aa84
+    has_fired_this_round: bool,
 }
 
 impl RoundPlayer {
@@ -201,14 +185,8 @@
             .collect();
     }
 
-<<<<<<< HEAD
     fn can_play_asset(&self, color: Color) -> bool {
         self.assets_to_play
-=======
-    pub fn can_play_asset(&self, color: Color) -> bool {
-        match self
-            .assets_to_play
->>>>>>> b0e6aa84
             .checked_sub(self.playable_assets.color_cost(color))
             .is_some()
     }
