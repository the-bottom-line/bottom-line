--- conflicted
+++ resolved
@@ -306,13 +306,10 @@
                     && card_idxs.iter().all_unique()
                 {
                     let removed_card_len = card_idxs.len();
-<<<<<<< HEAD
 
                     // TODO: actually draw new cards for player?
-=======
                     let mut asset_count: usize = 0;
                     let mut liability_count: usize = 0;
->>>>>>> bac94d3f
                     for card in card_idxs.into_iter().rev() {
                         match self.hand.remove(card) {
                             Either::Left(a) => {
