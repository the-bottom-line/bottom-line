--- conflicted
+++ resolved
@@ -314,7 +314,6 @@
 
     fn try_from(player: SelectingCharactersPlayer) -> Result<Self, Self::Error> {
         match player.character {
-<<<<<<< HEAD
             Some(character) => {
                 let playable_assets = character.playable_assets();
                 Ok(Self {
@@ -333,23 +332,6 @@
                     total_cards_given_back: 0,
                 })
             }
-=======
-            Some(character) => Ok(Self {
-                id: player.id,
-                name: player.name,
-                cash: player.cash,
-                assets: player.assets,
-                liabilities: player.liabilities,
-                character,
-                hand: player.hand,
-                cards_drawn: Vec::new(),
-                assets_to_play: character.playable_assets(),
-                liabilities_to_play: character.playable_liabilities(),
-                total_cards_drawn: 0,
-                total_cards_given_back: 0,
-                has_fired_this_round: false,
-            }),
->>>>>>> 766b1a1f
             None => Err(GameError::PlayerMissingCharacter),
         }
     }
