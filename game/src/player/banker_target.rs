//! This file contains the implementation of [`BankerTargetPlayer`].

<<<<<<< HEAD
use crate::{errors::*, game::*, player::*};
=======
use std::collections::HashMap;

>>>>>>> 458eb85b
use either::Either;
use std::collections::{HashMap, hash_map::Entry};

#[derive(Debug, Clone, PartialEq)]
pub struct BankerTargetPlayer {
    pub(super) id: PlayerId,
    pub(super) name: String,
    pub(super) cash: u8,
    pub(super) assets: Vec<Asset>,
    pub(super) liabilities: Vec<Liability>,
    pub(super) character: Character,
    pub(super) hand: Vec<Either<Asset, Liability>>,
    pub(super) liabilities_to_play: u8,
    pub(super) was_first_to_six_assets: bool,
}

impl BankerTargetPlayer {
    /// Gets the id for this player
    pub fn id(&self) -> PlayerId {
        self.id
    }

    /// Gets the name of the player
    pub fn name(&self) -> &str {
        &self.name
    }

    /// Gets the character for this player
    pub fn character(&self) -> Character {
        self.character
    }

<<<<<<< HEAD
    /// Gets an asset at a particular index from this player.
    pub fn asset(&self, asset_idx: usize) -> Result<&Asset, GameError> {
        self.assets
            .get(asset_idx)
            .ok_or(GameError::InvalidAssetIndex(asset_idx as u8))
    }

    /// Gets the hand with cards of this player.
    pub fn hand(&self) -> &[Either<Asset, Liability>] {
        &self.hand
=======
    /// Pays the banker in the round with everything the player can afford
    pub fn go_bankrupt_for_banker(
        &mut self,
        cash: u8,
        selected_cards: &SelectedAssetsAndLiabilities,
        banker: &mut BankerTargetPlayer,
        market: Market,
    ) -> Result<PayBankerPlayer, PayBankerError> {
        let mut new_selected_cards = SelectedAssetsAndLiabilities {
            assets: HashMap::new(),
            liabilities: HashMap::new(),
        };
        for (index, asset) in self.assets.clone().into_iter().enumerate() {
            if asset.market_value(&market) > 0 {
                new_selected_cards
                    .assets
                    .insert(index, asset.market_value(&market) as u8);
            }
        }
        //get top 3 most valueble liabilities if player is CFO
        for (index, liability) in self
            .hand
            .clone()
            .into_iter()
            .filter(|l| l.is_right())
            .enumerate()
        {
            if let Some(lib) = liability.right() {
                new_selected_cards.liabilities.insert(index, lib.value);
            }
        }
        let mut len = new_selected_cards.liabilities.iter().count();

        if len > 3 {
            len -= 3;
        } else {
            len = 0;
        }
        //remove smallest libilities if there are more as 3 in hand
        for i in 0..len {
            let mut smallest_k: usize = 100;
            let mut smallest_v = 0;
            for (k, v) in &new_selected_cards.liabilities {
                if smallest_v < *v {
                    smallest_v = *v;
                    smallest_k = *k;
                }
            }
            new_selected_cards.liabilities.remove(&smallest_k);
        }

        // Sell assets and libilities for targeted player
        let extra_asset_cash: u8 = selected_cards.assets.iter().map(|a| a.1).sum();
        let extra_liability_cash: u8 = selected_cards.liabilities.iter().map(|l| l.1).sum();
        let mut asset_ids: Vec<usize> = selected_cards.assets.iter().map(|a| *a.0).collect();
        asset_ids.sort();
        for id in asset_ids.iter().rev() {
            self.assets.remove(*id);
        }

        let mut liability_ids: Vec<usize> =
            selected_cards.liabilities.iter().map(|l| *l.0).collect();
        liability_ids.sort();
        for id in liability_ids.iter().rev() {
            self.hand.remove(*id);
            self.liabilities_to_play -= 1;
        }
        let total_available_cash = extra_asset_cash + extra_asset_cash + self.cash;
        if total_available_cash < cash {
            //TODO Pay banker the maximum amount target can affort after selling
            banker.cash += total_available_cash;
            self.cash = 0;

            Ok(PayBankerPlayer {
                paid_amount: total_available_cash,
                new_banker_cash: banker.cash,
                new_target_cash: self.cash,
                target_id: self.id,
                banker_id: banker.id,
                selected_cards: selected_cards.clone(),
            })
        } else {
            Err(PayBankerError::NotRightCashAmount)
        }
>>>>>>> 458eb85b
    }

    /// Pays the banker in the round the requested amount of gold
    pub fn pay_banker(
        &mut self,
        cash: u8,
        selected_assets: &HashMap<usize, u8>,
        selected_liabilities: &HashMap<usize, u8>,
        banker: &mut BankerTargetPlayer,
    ) -> Result<PayBankerPlayer, PayBankerError> {
        let extra_asset_cash = selected_assets.values().sum::<u8>();
        let extra_liability_cash = selected_liabilities.values().sum::<u8>();

        if self.cash + extra_asset_cash + extra_liability_cash >= cash {
            banker.cash += cash;
            self.cash += extra_asset_cash + extra_liability_cash;
            self.cash -= cash;

            // TODO: reuse in `create_select_assets_liabilities` somehow
            let sold_assets = selected_assets
                .iter()
                .map(|(&asset_idx, &market_value)| SoldAssetToPayBanker {
                    asset_idx,
                    market_value,
                })
                .collect::<Vec<_>>();

            let issued_liabilities = selected_liabilities
                .iter()
                .map(|(&card_idx, _)| {
                    // TODO: verify legitimacy of unwrapping here
                    let liability = self.hand.get(card_idx).unwrap().clone().right().unwrap();
                    IssuedLiabilityToPayBanker {
                        card_idx,
                        liability,
                    }
                })
                .collect::<Vec<_>>();

            let selected_cards = SelectedAssetsAndLiabilities {
                sold_assets,
                issued_liabilities,
            };

            let mut asset_idxs = selected_assets.iter().map(|a| *a.0).collect::<Vec<_>>();

            asset_idxs.sort();

            for asset_idx in asset_idxs.iter().rev() {
                // TODO: figure out if this can have invalid indices
                self.assets.remove(*asset_idx);
            }

            let mut liability_idxs = selected_liabilities
                .iter()
                .map(|l| *l.0)
                .collect::<Vec<_>>();

            liability_idxs.sort();

            for card_idx in liability_idxs.iter().rev() {
                self.hand.remove(*card_idx);
                self.liabilities_to_play -= 1;
            }

            Ok(PayBankerPlayer {
                paid_amount: cash,
                new_banker_cash: banker.cash,
                new_target_cash: self.cash,
                target_id: self.id,
                banker_id: banker.id,
                selected_cards,
            })
        } else {
            Err(PayBankerError::NotEnoughCash)
        }
    }

    /// Select an asset to divest later when paying the banker
    pub fn select_divest_asset(
        &mut self,
        asset_id: usize,
        market: &Market,
        selected_assets: &mut HashMap<usize, u8>,
    ) -> Result<&Asset, BankerTargetSelectError> {
        if let Some(asset) = self.assets.get(asset_id) {
            if let Entry::Vacant(entry) = selected_assets.entry(asset_id) {
                let market_value = asset.market_value(market);
                if market_value > 0 {
                    entry.insert(market_value as u8);
                    Ok(asset)
                } else {
                    Err(BankerTargetSelectError::AssetValueToLow)
                }
            } else {
                Err(BankerTargetSelectError::AssetAlreadySelected)
            }
        } else {
            // TODO: use GameError::InvalidAssetIndex or self.asset(asset_idx)
            Err(BankerTargetSelectError::InvalidAssetId)
        }
    }

    /// Unselect an asset to remove it from divest asset list when paying the banker
    pub fn unselect_divest_asset(
        &mut self,
        asset_id: usize,
        selected_assets: &mut HashMap<usize, u8>,
    ) -> Result<&Asset, BankerTargetSelectError> {
        if let Some(asset) = self.assets.get(asset_id) {
            if let Some(_market_value) = selected_assets.remove(&asset_id) {
                Ok(asset)
            } else {
                Err(BankerTargetSelectError::AssetNotSelected)
            }
        } else {
            // TODO: use GameError::InvalidAssetIndex or self.asset(asset_idx)
            Err(BankerTargetSelectError::InvalidAssetId)
        }
    }

    /// Select a liability from this player's hand and adds it to the issue liability list when
    /// paying the banker
    pub fn select_issue_liability(
        &mut self,
        card_idx: usize,
        selected_liabilities: &mut HashMap<usize, u8>,
    ) -> Result<&Liability, BankerTargetSelectError> {
        if self.character == Character::CFO {
            if let Some(Either::Right(liability)) = self.hand.get(card_idx) {
                let playable_liabilities = Character::CFO.playable_liabilities() as usize;
                if selected_liabilities.len() < playable_liabilities {
                    if let Entry::Vacant(entry) = selected_liabilities.entry(card_idx) {
                        entry.insert(liability.value);
                        Ok(liability)
                    } else {
                        Err(BankerTargetSelectError::LiabilityAlreadySelected)
                    }
                } else {
                    Err(BankerTargetSelectError::AlreadySelected3Liabilities)
                }
            } else {
                Err(BankerTargetSelectError::InvalidLiabilityId(card_idx as u8))
            }
        } else {
            Err(BankerTargetSelectError::NotCFO)
        }
    }

    /// Unselect an liability to remove it from the issueliability list when paying the banker
    pub fn unselect_issue_liability(
        &mut self,
        card_idx: usize,
        selected_liabilities: &mut HashMap<usize, u8>,
    ) -> Result<&Liability, BankerTargetSelectError> {
        if let Some(Either::Right(liability)) = self.hand.get(card_idx) {
            if let Some(_market_value) = selected_liabilities.remove(&card_idx) {
                Ok(liability)
            } else {
                Err(BankerTargetSelectError::LiabilityNotSelected)
            }
        } else {
            Err(BankerTargetSelectError::InvalidLiabilityId(card_idx as u8))
        }
    }
}

impl From<BankerTargetPlayer> for RoundPlayer {
    fn from(player: BankerTargetPlayer) -> Self {
        let playable_assets = player.character.playable_assets();
        Self {
            id: player.id,
            name: player.name,
            cash: player.cash,
            assets: player.assets,
            liabilities: player.liabilities,
            character: player.character,
            hand: player.hand,
            liabilities_to_play: player.liabilities_to_play,
            cards_drawn: vec![],
            bonus_draw_cards: 0,
            assets_to_play: playable_assets.total(),
            playable_assets,
            total_cards_drawn: 0,
            total_cards_given_back: 0,
            has_used_ability: false,
            was_first_to_six_assets: false,
        }
    }
}<|MERGE_RESOLUTION|>--- conflicted
+++ resolved
@@ -1,11 +1,7 @@
 //! This file contains the implementation of [`BankerTargetPlayer`].
 
-<<<<<<< HEAD
 use crate::{errors::*, game::*, player::*};
-=======
-use std::collections::HashMap;
-
->>>>>>> 458eb85b
+
 use either::Either;
 use std::collections::{HashMap, hash_map::Entry};
 
@@ -38,7 +34,6 @@
         self.character
     }
 
-<<<<<<< HEAD
     /// Gets an asset at a particular index from this player.
     pub fn asset(&self, asset_idx: usize) -> Result<&Asset, GameError> {
         self.assets
@@ -49,24 +44,23 @@
     /// Gets the hand with cards of this player.
     pub fn hand(&self) -> &[Either<Asset, Liability>] {
         &self.hand
-=======
+    }
     /// Pays the banker in the round with everything the player can afford
     pub fn go_bankrupt_for_banker(
         &mut self,
         cash: u8,
-        selected_cards: &SelectedAssetsAndLiabilities,
         banker: &mut BankerTargetPlayer,
         market: Market,
     ) -> Result<PayBankerPlayer, PayBankerError> {
-        let mut new_selected_cards = SelectedAssetsAndLiabilities {
-            assets: HashMap::new(),
-            liabilities: HashMap::new(),
+        let mut new_selected_cards: SelectedAssetsAndLiabilities = SelectedAssetsAndLiabilities {
+            sold_assets: vec![],
+            issued_liabilities: vec![],
         };
         for (index, asset) in self.assets.clone().into_iter().enumerate() {
             if asset.market_value(&market) > 0 {
                 new_selected_cards
-                    .assets
-                    .insert(index, asset.market_value(&market) as u8);
+                    .sold_assets
+                    .push(SoldAssetToPayBanker{asset_idx: index, market_value: asset.market_value(&market) as u8 });
             }
         }
         //get top 3 most valueble liabilities if player is CFO
@@ -78,10 +72,11 @@
             .enumerate()
         {
             if let Some(lib) = liability.right() {
-                new_selected_cards.liabilities.insert(index, lib.value);
-            }
-        }
-        let mut len = new_selected_cards.liabilities.iter().count();
+                new_selected_cards.issued_liabilities
+                .push(IssuedLiabilityToPayBanker { card_idx: index, liability: lib });
+            }
+        }
+        let mut len = new_selected_cards.issued_liabilities.iter().count();
 
         if len > 3 {
             len -= 3;
@@ -92,26 +87,28 @@
         for i in 0..len {
             let mut smallest_k: usize = 100;
             let mut smallest_v = 0;
-            for (k, v) in &new_selected_cards.liabilities {
-                if smallest_v < *v {
-                    smallest_v = *v;
-                    smallest_k = *k;
+            let mut index = 0;
+            for (l) in &new_selected_cards.issued_liabilities {
+                if smallest_v < l.liability.value {
+                    smallest_v = l.liability.value;
+                    smallest_k = l.card_idx;
+                    index += 1;
                 }
             }
-            new_selected_cards.liabilities.remove(&smallest_k);
+            new_selected_cards.issued_liabilities.remove(index);
         }
 
         // Sell assets and libilities for targeted player
-        let extra_asset_cash: u8 = selected_cards.assets.iter().map(|a| a.1).sum();
-        let extra_liability_cash: u8 = selected_cards.liabilities.iter().map(|l| l.1).sum();
-        let mut asset_ids: Vec<usize> = selected_cards.assets.iter().map(|a| *a.0).collect();
+        let extra_asset_cash: u8 = new_selected_cards.sold_assets.iter().map(|s| s.market_value).sum();
+        let extra_liability_cash: u8 = new_selected_cards.issued_liabilities.iter().map(|l| l.liability.value).sum();
+        let mut asset_ids: Vec<usize> = new_selected_cards.sold_assets.iter().map(|s| s.asset_idx).collect();
         asset_ids.sort();
         for id in asset_ids.iter().rev() {
             self.assets.remove(*id);
         }
 
         let mut liability_ids: Vec<usize> =
-            selected_cards.liabilities.iter().map(|l| *l.0).collect();
+            new_selected_cards.issued_liabilities.iter().map(|l| l.card_idx).collect();
         liability_ids.sort();
         for id in liability_ids.iter().rev() {
             self.hand.remove(*id);
@@ -129,12 +126,11 @@
                 new_target_cash: self.cash,
                 target_id: self.id,
                 banker_id: banker.id,
-                selected_cards: selected_cards.clone(),
+                selected_cards: new_selected_cards.clone(),
             })
         } else {
-            Err(PayBankerError::NotRightCashAmount)
-        }
->>>>>>> 458eb85b
+            Err(PayBankerError::NotRightCashAmount { expected: total_available_cash, got: cash })
+        }
     }
 
     /// Pays the banker in the round the requested amount of gold
