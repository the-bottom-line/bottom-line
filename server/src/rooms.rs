use game::{errors::GameError, game::GameState};
use responses::*;
use tokio::sync::broadcast;

use std::sync::Mutex;

use crate::request_handler::*;

/// All-encompassing state each room has access to
pub struct RoomState {
    /// Internal broadcast that can be received by any connected thread
    pub tx: broadcast::Sender<UniqueResponse>,
    /// Internal broadcast channels to send responses specific to each player
    pub player_tx: [broadcast::Sender<UniqueResponse>; 7],
    /// Per-room gamestate
    pub game: Mutex<GameState>,
}

impl RoomState {
    pub fn new() -> Self {
        Self {
            tx: broadcast::channel(64).0,
            player_tx: [
                broadcast::channel(64).0,
                broadcast::channel(64).0,
                broadcast::channel(64).0,
                broadcast::channel(64).0,
                broadcast::channel(64).0,
                broadcast::channel(64).0,
                broadcast::channel(64).0,
            ],
            game: Mutex::new(GameState::new()),
        }
    }

    pub fn handle_request(
        &self,
        msg: FrontendRequest,
        player_name: &str,
    ) -> Result<Response, GameError> {
        let state = &mut *self.game.lock().unwrap();

        match msg {
            FrontendRequest::StartGame => start_game(state),
            FrontendRequest::SelectCharacter { character } => {
                // TODO: do something about this lookup madness
                let player_id = state
                    .selecting_characters()?
                    .player_by_name(player_name)?
                    .id;
                select_character(state, player_id, character)
            }
            FrontendRequest::DrawCard { card_type } => {
                let player_id = state.round()?.player_by_name(player_name)?.id;
                draw_card(state, card_type, player_id)
            }
            FrontendRequest::PutBackCard { card_idx } => {
                let player_id = state.round()?.player_by_name(player_name)?.id;
                put_back_card(state, card_idx, player_id)
            }
            FrontendRequest::BuyAsset { card_idx } => {
                let player_id = state.round()?.player_by_name(player_name)?.id;
                play_card(state, card_idx, player_id)
            }
            FrontendRequest::IssueLiability { card_idx } => {
                let player_id = state.round()?.player_by_name(player_name)?.id;
                play_card(state, card_idx, player_id)
            }
<<<<<<< HEAD
            FrontendRequest::RedeemLiability { liability_idx } => {
                let player_id = state.round()?.player_by_name(player_name)?.id;
                redeem_liability(state, liability_idx, player_id)
=======
            FrontendRequest::FireCharacter { character } => {
                let player_id = state.round()?.player_by_name(player_name)?.id;
                fire_character(state, player_id, character)
>>>>>>> 766b1a1f
            }
            FrontendRequest::EndTurn => {
                let player_id = state.round()?.player_by_name(player_name)?.id;
                end_turn(state, player_id)
            }
        }
    }
}

impl Default for RoomState {
    fn default() -> Self {
        Self::new()
    }
}<|MERGE_RESOLUTION|>--- conflicted
+++ resolved
@@ -66,15 +66,13 @@
                 let player_id = state.round()?.player_by_name(player_name)?.id;
                 play_card(state, card_idx, player_id)
             }
-<<<<<<< HEAD
             FrontendRequest::RedeemLiability { liability_idx } => {
                 let player_id = state.round()?.player_by_name(player_name)?.id;
                 redeem_liability(state, liability_idx, player_id)
-=======
+            }
             FrontendRequest::FireCharacter { character } => {
                 let player_id = state.round()?.player_by_name(player_name)?.id;
                 fire_character(state, player_id, character)
->>>>>>> 766b1a1f
             }
             FrontendRequest::EndTurn => {
                 let player_id = state.round()?.player_by_name(player_name)?.id;
