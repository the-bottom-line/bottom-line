use std::sync::Arc;

use crate::{
    cards::GameData,
    game::*,
    server::{AppState, Game, RoomState},
};
use either::Either;
use serde::{Deserialize, Serialize};

#[derive(Clone, Debug, Serialize, Deserialize)]
pub struct ReceiveJson {
    action: ReceiveJsonAction,
}

#[derive(Clone, Debug, Serialize, Deserialize)]
#[serde(rename_all = "snake_case")]
pub enum ReceiveJsonAction {
    StartGame,
    DrawCard { card_type: CardType },
    PutBackCard { card_idx: usize },
    BuyAsset { asset_idx: usize },
    IssueLiability { liability_idx: usize },
    SelectCharacter { character: Character },
}

#[derive(Clone, Debug, Serialize, Deserialize)]
#[serde(rename_all = "snake_case")]
pub enum SendJson {
    ActionNotAllowed,
    StartGame {
        cash: u8,
        hand: Vec<Either<Asset, Liability>>,
    },
    DrawnCard {
        card: Either<Asset, Liability>,
    },
    PutBackCard {
        remove_idx: Option<usize>,
    },
    BuyAssetOk,
}

pub fn handle_request(msg: ReceiveJson, room_state: Arc<RoomState>, player_name: &str) -> SendJson {
pub fn handle_request(msg: ReceiveJson, room_state: Arc<RoomState>, player_name: &str) -> SendJson {
    //todo parse json request and

    let mut game = room_state.game.lock().unwrap();
    let mut response: SendJson = SendJson::ActionNotAllowed;
    match &mut *game {
        crate::server::Game::GameStarted { state } => {
            let playerid :usize = state.player_by_name(player_name).unwrap().id.into();
            match msg.action {
                ReceiveJsonAction::StartGame => todo!(),
                ReceiveJsonAction::DrawCard { card_type } => {response = draw_card(state, card_type, playerid);},
                ReceiveJsonAction::PutBackCard { card_idx } => todo!(),
                ReceiveJsonAction::BuyAsset { asset_idx } => todo!(),
                ReceiveJsonAction::IssueLiability { liability_idx } => todo!(),
                ReceiveJsonAction::SelectCharacter { character } => todo!(),
            }
        }
        crate::server::Game::InLobby { user_set } => match msg.action {
            ReceiveJsonAction::StartGame => {
                let names = user_set.iter().cloned().collect::<Vec<_>>();
                let data = GameData::new("assets/cards/boardgame.json").expect("this should exist");
                let state = GameState::new(&names, data);
                *game = Game::GameStarted { state };
            }
            _ => panic!(),
        },
    }

    return response;
}

fn draw_card(state: &mut GameState, t: CardType, player_idx :usize) -> SendJson {
    if let Some(card) = state.player_draw_card(player_idx, t) {
        return SendJson::DrawnCard {card: card.cloned() }
    }else{
        return SendJson::ActionNotAllowed;
    }
<<<<<<< HEAD
=======

    return "".into();
>>>>>>> 8afdce09
}


#[cfg(test)]
mod tests {
    use super::*;

    #[test]
    fn fmt() {
        let action = ReceiveJson {
            action: ReceiveJsonAction::StartGame, // action: ReceiveJsonAction::DrawCard { card_type: CardType::Asset }
        };

        let action2 = ReceiveJson {
            action: ReceiveJsonAction::DrawCard {
                card_type: CardType::Asset,
            },
        };

        let json = serde_json::to_string(&action).unwrap();
        let json2 = serde_json::to_string(&action2).unwrap();

        println!("json: {json}");
        println!("json2: {json2}");

        let send = SendJson::PutBackCard {
            remove_idx: None
        };

        let sjson = serde_json::to_string(&send).unwrap();

        println!("send json: {sjson}");
    }
}<|MERGE_RESOLUTION|>--- conflicted
+++ resolved
@@ -42,7 +42,6 @@
 }
 
 pub fn handle_request(msg: ReceiveJson, room_state: Arc<RoomState>, player_name: &str) -> SendJson {
-pub fn handle_request(msg: ReceiveJson, room_state: Arc<RoomState>, player_name: &str) -> SendJson {
     //todo parse json request and
 
     let mut game = room_state.game.lock().unwrap();
@@ -79,11 +78,6 @@
     }else{
         return SendJson::ActionNotAllowed;
     }
-<<<<<<< HEAD
-=======
-
-    return "".into();
->>>>>>> 8afdce09
 }
 
 
