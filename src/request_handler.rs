use std::sync::Arc;

use crate::{
    cards::GameData,
    game::*,
    server::{AppState, Game, RoomState},
};
use either::Either;
use serde::{Deserialize, Serialize};

#[derive(Clone, Debug, Serialize, Deserialize)]
pub struct ReceiveJson {
    action: ReceiveJsonAction,
}

#[derive(Clone, Debug, Serialize, Deserialize)]
pub enum ReceiveJsonAction {
    StartGame,
    DrawCard { card_type: CardType },
    PutBackCard { card_idx: usize },
    BuyAsset { asset_idx: usize },
    IssueLiability { liability_idx: usize },
    SelectCharacter { character: Character },
}

#[derive(Clone, Debug, Serialize, Deserialize)]
pub struct SendJson(pub PublicSendJson, pub PrivateSendJson);

impl SendJson {
    pub fn new(public: PublicSendJson, private: PrivateSendJson) -> Self {
        Self(public, private)
    }
}

impl From<PrivateSendJson> for SendJson {
    fn from(private: PrivateSendJson) -> Self {
        Self::new(PublicSendJson::ActionPerformed, private)
    }
}

#[derive(Clone, Debug, Serialize, Deserialize)]
pub enum PrivateSendJson {
    ActionNotAllowed,
    GameStartedOk,
    StartGame {
        cash: u8,
        hand: Vec<Either<Asset, Liability>>,
    },
    DrawnCard {
        card: Either<Asset, Liability>,
    },
    PutBackCard {
        remove_idx: Option<usize>,
    },
    BuyAssetOk,
    IssuedLiabilityOk,
}

#[derive(Clone, Debug, Serialize, Deserialize)]
pub enum PublicSendJson {
    ActionPerformed, // all-round placeholder
<<<<<<< HEAD
    GameStarted,
    Msg(String),
=======
    PlayerJoined {
        username: String,
    },
    PlayerLeft {
        username: String,
    },
    GameStarted,
>>>>>>> 0f33c548
    DrawnCard {
        player_id: PlayerId,
        card_type: CardType,
    },
    PutBackCard {
        player_id: PlayerId,
        card_type: CardType,
    },
    BoughtAsset {
        player_id: PlayerId,
        asset: Asset,
    },
    IssuedLiability {
        player_id: PlayerId,
        liability: Liability,
    },
    SelectedCharacter {
        player_id: PlayerId,
    },
}

pub fn handle_public_request(
    msg: PublicSendJson,
    room_state: Arc<RoomState>,
    player_name: &str,
) -> Option<PrivateSendJson> {
    match &*room_state.game.lock().unwrap() {
        Game::GameStarted { state } => {
            let player = state.player_by_name(&player_name).unwrap();
            match msg {
                PublicSendJson::GameStarted => {
                    let hand = player.hand.clone();
                    let cash = player.cash;
                    Some(PrivateSendJson::StartGame { hand, cash })
                }
                _ => None,
            }
        }
        Game::InLobby { user_set: _ } => None,
    }
}

pub fn handle_request(msg: ReceiveJson, room_state: Arc<RoomState>, player_name: &str) -> SendJson {
    //todo parse json request and

    let mut game = room_state.game.lock().unwrap();
    match &mut *game {
        crate::server::Game::GameStarted { state } => {
            let playerid: usize = state.player_by_name(player_name).unwrap().id.into();
            match msg.action {
                ReceiveJsonAction::StartGame => todo!(),
<<<<<<< HEAD
                ReceiveJsonAction::DrawCard { card_type } => {
                    response = draw_card(state, card_type, playerid);
                },
                ReceiveJsonAction::PutBackCard { card_idx } => {
                    response = put_back_card(state, card_idx, playerid)
                },
                ReceiveJsonAction::BuyAsset { asset_idx } =>  response = buy_asset(state, asset_idx, playerid),
=======
                ReceiveJsonAction::DrawCard { card_type } => draw_card(state, card_type, playerid),
                ReceiveJsonAction::PutBackCard { card_idx } => todo!(),
                ReceiveJsonAction::BuyAsset { asset_idx } => todo!(),
>>>>>>> 0f33c548
                ReceiveJsonAction::IssueLiability { liability_idx } => todo!(),
                ReceiveJsonAction::SelectCharacter { character } => todo!(),
            }
        }
        crate::server::Game::InLobby { user_set } => match msg.action {
            ReceiveJsonAction::StartGame => {
                let names = user_set.iter().cloned().collect::<Vec<_>>();
                let data = GameData::new("assets/cards/boardgame.json").expect("this should exist");
                let state = GameState::new(&names, data);
                *game = Game::GameStarted { state };
                tracing::debug!("{msg:?}");
                SendJson(PublicSendJson::GameStarted, PrivateSendJson::GameStartedOk)
            }
            _ => PrivateSendJson::ActionNotAllowed.into(),
        },
    }
}

fn draw_card(state: &mut GameState, t: CardType, player_idx: usize) -> SendJson {
    if let Some(card) = state.player_draw_card(player_idx, t) {
        return SendJson::new(
            PublicSendJson::DrawnCard { 
                player_id: player_idx.into(), 
                card_type: t 
            },
            PrivateSendJson::DrawnCard {
            card: card.cloned(),
            }
        );
    } else {
        return PrivateSendJson::ActionNotAllowed.into();
    }
}

fn put_back_card(state: &mut GameState, card_idx: usize, player_idx: usize) -> SendJson{
    let t= state.player_give_back_card(player_idx, card_idx);
    if let Some(idx) = t.0 {
        return SendJson::new(
            PublicSendJson::PutBackCard { 
                player_id: player_idx.into(), 
                card_type: t.1
            },
            PrivateSendJson::PutBackCard {
                remove_idx: Some(idx),
            }
        );
    } else {
        return PrivateSendJson::ActionNotAllowed.into();
    }
}

fn buy_asset(state: &mut GameState, asset_idx: usize, player_idx: usize) -> SendJson{
    if let Some(played_card) = state.player_play_card(player_idx, asset_idx) {
        return SendJson::new(
            PublicSendJson::BoughtAsset { 
                player_id: player_idx.into(), asset: Some((played_card.card)) } ,
            PrivateSendJson::BuyAssetOk
        );
    } else {
        return PrivateSendJson::ActionNotAllowed.into();
    }
}

fn issue_liability(state: &mut GameState, liability_idx: usize, player_idx: usize) -> SendJson{
    if let Some(played_card) = state.player_play_card(player_idx, liability_idx) {
        return SendJson::new(
            PublicSendJson::BoughtAsset { 
                player_id: player_idx.into(), asset: Some((played_card.card)) },
            PrivateSendJson::IssuedLiabilityOk
        );
    } else {
        return PrivateSendJson::ActionNotAllowed.into();
    }
}

#[cfg(test)]
mod tests {
    use super::*;

    #[test]
    fn fmt() {
        let action = ReceiveJson {
            action: ReceiveJsonAction::StartGame, // action: ReceiveJsonAction::DrawCard { card_type: CardType::Asset }
        };

        let action2 = ReceiveJson {
            action: ReceiveJsonAction::DrawCard {
                card_type: CardType::Asset,
            },
        };

        let json = serde_json::to_string(&action).unwrap();
        let json2 = serde_json::to_string(&action2).unwrap();

        println!("json: {json}");
        println!("json2: {json2}");

        let send = PrivateSendJson::PutBackCard { remove_idx: None };

        let sjson = serde_json::to_string(&send).unwrap();

        println!("send json: {sjson}");
    }
}<|MERGE_RESOLUTION|>--- conflicted
+++ resolved
@@ -59,10 +59,6 @@
 #[derive(Clone, Debug, Serialize, Deserialize)]
 pub enum PublicSendJson {
     ActionPerformed, // all-round placeholder
-<<<<<<< HEAD
-    GameStarted,
-    Msg(String),
-=======
     PlayerJoined {
         username: String,
     },
@@ -70,7 +66,6 @@
         username: String,
     },
     GameStarted,
->>>>>>> 0f33c548
     DrawnCard {
         player_id: PlayerId,
         card_type: CardType,
@@ -122,20 +117,10 @@
             let playerid: usize = state.player_by_name(player_name).unwrap().id.into();
             match msg.action {
                 ReceiveJsonAction::StartGame => todo!(),
-<<<<<<< HEAD
-                ReceiveJsonAction::DrawCard { card_type } => {
-                    response = draw_card(state, card_type, playerid);
-                },
-                ReceiveJsonAction::PutBackCard { card_idx } => {
-                    response = put_back_card(state, card_idx, playerid)
-                },
-                ReceiveJsonAction::BuyAsset { asset_idx } =>  response = buy_asset(state, asset_idx, playerid),
-=======
                 ReceiveJsonAction::DrawCard { card_type } => draw_card(state, card_type, playerid),
-                ReceiveJsonAction::PutBackCard { card_idx } => todo!(),
-                ReceiveJsonAction::BuyAsset { asset_idx } => todo!(),
->>>>>>> 0f33c548
-                ReceiveJsonAction::IssueLiability { liability_idx } => todo!(),
+                ReceiveJsonAction::PutBackCard { card_idx } => put_back_card(state, card_idx, playerid),
+                ReceiveJsonAction::BuyAsset { asset_idx } => buy_asset(state, asset_idx, playerid),
+                ReceiveJsonAction::IssueLiability { liability_idx } => issue_liability(state, liability_idx, playerid),
                 ReceiveJsonAction::SelectCharacter { character } => todo!(),
             }
         }
